package(default_visibility = ["//visibility:public"])

load(
    "@io_bazel_rules_go//go:def.bzl",
    "go_library",
    "go_test",
)

go_test(
    name = "go_default_test",
    srcs = [
        "client_test.go",
        "config_test.go",
        "plugin_test.go",
        "request_test.go",
        "token_source_test.go",
        "url_utils_test.go",
        "urlbackoff_test.go",
    ],
    embed = [":go_default_library"],
    deps = [
        "//staging/src/k8s.io/api/core/v1:go_default_library",
        "//staging/src/k8s.io/api/extensions/v1beta1:go_default_library",
        "//staging/src/k8s.io/apimachinery/pkg/api/equality:go_default_library",
        "//staging/src/k8s.io/apimachinery/pkg/api/errors:go_default_library",
        "//staging/src/k8s.io/apimachinery/pkg/apis/meta/v1:go_default_library",
        "//staging/src/k8s.io/apimachinery/pkg/runtime:go_default_library",
        "//staging/src/k8s.io/apimachinery/pkg/runtime/schema:go_default_library",
        "//staging/src/k8s.io/apimachinery/pkg/runtime/serializer:go_default_library",
        "//staging/src/k8s.io/apimachinery/pkg/runtime/serializer/streaming:go_default_library",
        "//staging/src/k8s.io/apimachinery/pkg/types:go_default_library",
        "//staging/src/k8s.io/apimachinery/pkg/util/clock:go_default_library",
        "//staging/src/k8s.io/apimachinery/pkg/util/diff:go_default_library",
        "//staging/src/k8s.io/apimachinery/pkg/util/httpstream:go_default_library",
        "//staging/src/k8s.io/apimachinery/pkg/util/intstr:go_default_library",
        "//staging/src/k8s.io/apimachinery/pkg/watch:go_default_library",
        "//staging/src/k8s.io/client-go/kubernetes/scheme:go_default_library",
        "//staging/src/k8s.io/client-go/rest/watch:go_default_library",
        "//staging/src/k8s.io/client-go/tools/clientcmd/api:go_default_library",
        "//staging/src/k8s.io/client-go/util/flowcontrol:go_default_library",
        "//staging/src/k8s.io/client-go/util/testing:go_default_library",
        "//vendor/github.com/google/gofuzz:go_default_library",
        "//vendor/github.com/stretchr/testify/assert:go_default_library",
        "//vendor/golang.org/x/oauth2:go_default_library",
<<<<<<< HEAD
=======
        "//vendor/k8s.io/klog:go_default_library",
>>>>>>> d54edf18
    ],
)

go_library(
    name = "go_default_library",
    srcs = [
        "client.go",
        "config.go",
        "plugin.go",
        "request.go",
        "token_source.go",
        "transport.go",
        "url_utils.go",
        "urlbackoff.go",
        "zz_generated.deepcopy.go",
    ],
    importmap = "k8s.io/kubernetes/vendor/k8s.io/client-go/rest",
    importpath = "k8s.io/client-go/rest",
    deps = [
        "//staging/src/k8s.io/apimachinery/pkg/api/errors:go_default_library",
        "//staging/src/k8s.io/apimachinery/pkg/apis/meta/v1:go_default_library",
        "//staging/src/k8s.io/apimachinery/pkg/runtime:go_default_library",
        "//staging/src/k8s.io/apimachinery/pkg/runtime/schema:go_default_library",
        "//staging/src/k8s.io/apimachinery/pkg/runtime/serializer/streaming:go_default_library",
        "//staging/src/k8s.io/apimachinery/pkg/types:go_default_library",
        "//staging/src/k8s.io/apimachinery/pkg/util/net:go_default_library",
        "//staging/src/k8s.io/apimachinery/pkg/util/sets:go_default_library",
        "//staging/src/k8s.io/apimachinery/pkg/watch:go_default_library",
        "//staging/src/k8s.io/client-go/pkg/version:go_default_library",
        "//staging/src/k8s.io/client-go/plugin/pkg/client/auth/exec:go_default_library",
        "//staging/src/k8s.io/client-go/rest/watch:go_default_library",
        "//staging/src/k8s.io/client-go/tools/clientcmd/api:go_default_library",
        "//staging/src/k8s.io/client-go/tools/metrics:go_default_library",
        "//staging/src/k8s.io/client-go/transport:go_default_library",
        "//staging/src/k8s.io/client-go/util/cert:go_default_library",
        "//staging/src/k8s.io/client-go/util/flowcontrol:go_default_library",
        "//vendor/golang.org/x/net/http2:go_default_library",
        "//vendor/golang.org/x/oauth2:go_default_library",
<<<<<<< HEAD
=======
        "//vendor/k8s.io/klog:go_default_library",
>>>>>>> d54edf18
    ],
)

filegroup(
    name = "package-srcs",
    srcs = glob(["**"]),
    tags = ["automanaged"],
    visibility = ["//visibility:private"],
)

filegroup(
    name = "all-srcs",
    srcs = [
        ":package-srcs",
        "//staging/src/k8s.io/client-go/rest/fake:all-srcs",
        "//staging/src/k8s.io/client-go/rest/watch:all-srcs",
    ],
    tags = ["automanaged"],
)<|MERGE_RESOLUTION|>--- conflicted
+++ resolved
@@ -42,10 +42,7 @@
         "//vendor/github.com/google/gofuzz:go_default_library",
         "//vendor/github.com/stretchr/testify/assert:go_default_library",
         "//vendor/golang.org/x/oauth2:go_default_library",
-<<<<<<< HEAD
-=======
         "//vendor/k8s.io/klog:go_default_library",
->>>>>>> d54edf18
     ],
 )
 
@@ -84,10 +81,7 @@
         "//staging/src/k8s.io/client-go/util/flowcontrol:go_default_library",
         "//vendor/golang.org/x/net/http2:go_default_library",
         "//vendor/golang.org/x/oauth2:go_default_library",
-<<<<<<< HEAD
-=======
         "//vendor/k8s.io/klog:go_default_library",
->>>>>>> d54edf18
     ],
 )
 
