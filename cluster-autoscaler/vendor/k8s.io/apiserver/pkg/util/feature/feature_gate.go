--- conflicted
+++ resolved
@@ -193,15 +193,9 @@
 		}
 
 		if featureSpec.PreRelease == Deprecated {
-<<<<<<< HEAD
-			glog.Warningf("Setting deprecated feature gate %s=%t. It will be removed in a future release.", k, v)
-		} else if featureSpec.PreRelease == GA {
-			glog.Warningf("Setting GA feature gate %s=%t. It will be removed in a future release.", k, v)
-=======
 			klog.Warningf("Setting deprecated feature gate %s=%t. It will be removed in a future release.", k, v)
 		} else if featureSpec.PreRelease == GA {
 			klog.Warningf("Setting GA feature gate %s=%t. It will be removed in a future release.", k, v)
->>>>>>> e9a81cf8
 		}
 	}
 
