package(default_visibility = ["//visibility:public"])

load(
    "@io_bazel_rules_go//go:def.bzl",
    "go_library",
    "go_test",
)

go_test(
    name = "go_default_test",
    srcs = [
        "ciphersuites_flag_test.go",
        "colon_separated_multimap_string_string_test.go",
        "langle_separated_map_string_string_test.go",
        "map_string_bool_test.go",
        "map_string_string_test.go",
        "namedcertkey_flag_test.go",
    ],
    embed = [":go_default_library"],
    deps = ["//vendor/github.com/spf13/pflag:go_default_library"],
)

go_library(
    name = "go_default_library",
    srcs = [
        "ciphersuites_flag.go",
        "colon_separated_multimap_string_string.go",
        "configuration_map.go",
        "flags.go",
        "langle_separated_map_string_string.go",
        "map_string_bool.go",
        "map_string_string.go",
        "namedcertkey_flag.go",
        "noop.go",
        "omitempty.go",
        "sectioned.go",
        "string_flag.go",
        "tristate.go",
    ],
    importmap = "k8s.io/kubernetes/vendor/k8s.io/apiserver/pkg/util/flag",
    importpath = "k8s.io/apiserver/pkg/util/flag",
    deps = [
        "//staging/src/k8s.io/apimachinery/pkg/util/sets:go_default_library",
        "//vendor/github.com/docker/docker/pkg/term:go_default_library",
<<<<<<< HEAD
        "//vendor/github.com/golang/glog:go_default_library",
=======
>>>>>>> d54edf18
        "//vendor/github.com/spf13/pflag:go_default_library",
        "//vendor/k8s.io/klog:go_default_library",
    ],
)

filegroup(
    name = "package-srcs",
    srcs = glob(["**"]),
    tags = ["automanaged"],
    visibility = ["//visibility:private"],
)

filegroup(
    name = "all-srcs",
    srcs = [":package-srcs"],
    tags = ["automanaged"],
)<|MERGE_RESOLUTION|>--- conflicted
+++ resolved
@@ -42,10 +42,6 @@
     deps = [
         "//staging/src/k8s.io/apimachinery/pkg/util/sets:go_default_library",
         "//vendor/github.com/docker/docker/pkg/term:go_default_library",
-<<<<<<< HEAD
-        "//vendor/github.com/golang/glog:go_default_library",
-=======
->>>>>>> d54edf18
         "//vendor/github.com/spf13/pflag:go_default_library",
         "//vendor/k8s.io/klog:go_default_library",
     ],
