--- conflicted
+++ resolved
@@ -56,10 +56,7 @@
 	"k8s.io/client-go/tools/record"
 	certutil "k8s.io/client-go/util/cert"
 	"k8s.io/client-go/util/certificate"
-<<<<<<< HEAD
-=======
 	cloudprovider "k8s.io/cloud-provider"
->>>>>>> e9a81cf8
 	csiclientset "k8s.io/csi-api/pkg/client/clientset/versioned"
 	kubeletconfigv1beta1 "k8s.io/kubelet/config/v1beta1"
 	"k8s.io/kubernetes/cmd/kubelet/app/options"
@@ -552,11 +549,7 @@
 		kubeDeps.DynamicKubeClient = nil
 		kubeDeps.EventClient = nil
 		kubeDeps.HeartbeatClient = nil
-<<<<<<< HEAD
-		glog.Warningf("standalone mode, no API client")
-=======
 		klog.Warningf("standalone mode, no API client")
->>>>>>> e9a81cf8
 	} else if kubeDeps.KubeClient == nil || kubeDeps.EventClient == nil || kubeDeps.HeartbeatClient == nil || kubeDeps.DynamicKubeClient == nil {
 		// initialize clients if not standalone mode and any of the clients are not provided
 		var kubeClient clientset.Interface
@@ -594,11 +587,7 @@
 		}
 		dynamicKubeClient, err = dynamic.NewForConfig(clientConfig)
 		if err != nil {
-<<<<<<< HEAD
-			glog.Warningf("Failed to initialize dynamic KubeClient: %v", err)
-=======
 			klog.Warningf("Failed to initialize dynamic KubeClient: %v", err)
->>>>>>> e9a81cf8
 		}
 
 		// make a separate client for events
@@ -631,13 +620,6 @@
 		csiClient, err := csiclientset.NewForConfig(clientConfig)
 		if err != nil {
 			klog.Warningf("Failed to create CSI API client: %v", err)
-		}
-
-		// csiClient works with CRDs that support json only
-		clientConfig.ContentType = "application/json"
-		csiClient, err := csiclientset.NewForConfig(clientConfig)
-		if err != nil {
-			glog.Warningf("Failed to create CSI API client: %v", err)
 		}
 
 		kubeDeps.KubeClient = kubeClient
@@ -956,11 +938,7 @@
 	capabilities.Setup(kubeServer.AllowPrivileged, privilegedSources, 0)
 
 	credentialprovider.SetPreferredDockercfgPath(kubeServer.RootDirectory)
-<<<<<<< HEAD
-	glog.V(2).Infof("Using root directory: %v", kubeServer.RootDirectory)
-=======
 	klog.V(2).Infof("Using root directory: %v", kubeServer.RootDirectory)
->>>>>>> e9a81cf8
 
 	if kubeDeps.OSInterface == nil {
 		kubeDeps.OSInterface = kubecontainer.RealOS{}
@@ -1018,11 +996,7 @@
 		klog.Infof("Started kubelet as runonce")
 	} else {
 		startKubelet(k, podCfg, &kubeServer.KubeletConfiguration, kubeDeps, kubeServer.EnableServer)
-<<<<<<< HEAD
-		glog.Infof("Started kubelet")
-=======
 		klog.Infof("Started kubelet")
->>>>>>> e9a81cf8
 	}
 	return nil
 }
