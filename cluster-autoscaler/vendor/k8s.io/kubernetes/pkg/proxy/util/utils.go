--- conflicted
+++ resolved
@@ -67,11 +67,7 @@
 	}
 	// Even if ClusterIP is set, ServiceTypeExternalName services don't get proxied
 	if service.Spec.Type == v1.ServiceTypeExternalName {
-<<<<<<< HEAD
-		glog.V(3).Infof("Skipping service %s due to Type=ExternalName", svcName)
-=======
 		klog.V(3).Infof("Skipping service %s due to Type=ExternalName", svcName)
->>>>>>> e9a81cf8
 		return true
 	}
 	return false
