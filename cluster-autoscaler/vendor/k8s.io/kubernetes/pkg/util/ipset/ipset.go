/*
Copyright 2017 The Kubernetes Authors.

Licensed under the Apache License, Version 2.0 (the "License");
you may not use this file except in compliance with the License.
You may obtain a copy of the License at

    http://www.apache.org/licenses/LICENSE-2.0

Unless required by applicable law or agreed to in writing, software
distributed under the License is distributed on an "AS IS" BASIS,
WITHOUT WARRANTIES OR CONDITIONS OF ANY KIND, either express or implied.
See the License for the specific language governing permissions and
limitations under the License.
*/

package ipset

import (
	"bytes"
	"fmt"
	"net"
	"regexp"
	"strconv"
	"strings"

	"k8s.io/klog"
	utilexec "k8s.io/utils/exec"
)

// Interface is an injectable interface for running ipset commands.  Implementations must be goroutine-safe.
type Interface interface {
	// FlushSet deletes all entries from a named set.
	FlushSet(set string) error
	// DestroySet deletes a named set.
	DestroySet(set string) error
	// DestroyAllSets deletes all sets.
	DestroyAllSets() error
	// CreateSet creates a new set.  It will ignore error when the set already exists if ignoreExistErr=true.
	CreateSet(set *IPSet, ignoreExistErr bool) error
	// AddEntry adds a new entry to the named set.  It will ignore error when the entry already exists if ignoreExistErr=true.
	AddEntry(entry string, set *IPSet, ignoreExistErr bool) error
	// DelEntry deletes one entry from the named set
	DelEntry(entry string, set string) error
	// Test test if an entry exists in the named set
	TestEntry(entry string, set string) (bool, error)
	// ListEntries lists all the entries from a named set
	ListEntries(set string) ([]string, error)
	// ListSets list all set names from kernel
	ListSets() ([]string, error)
	// GetVersion returns the "X.Y" version string for ipset.
	GetVersion() (string, error)
}

// IPSetCmd represents the ipset util. We use ipset command for ipset execute.
const IPSetCmd = "ipset"

// EntryMemberPattern is the regular expression pattern of ipset member list.
// The raw output of ipset command `ipset list {set}` is similar to,
//Name: foobar
//Type: hash:ip,port
//Revision: 2
//Header: family inet hashsize 1024 maxelem 65536
//Size in memory: 16592
//References: 0
//Members:
//192.168.1.2,tcp:8080
//192.168.1.1,udp:53
var EntryMemberPattern = "(?m)^(.*\n)*Members:\n"

// VersionPattern is the regular expression pattern of ipset version string.
// ipset version output is similar to "v6.10".
var VersionPattern = "v[0-9]+\\.[0-9]+"

// IPSet implements an Interface to a set.
type IPSet struct {
	// Name is the set name.
	Name string
	// SetType specifies the ipset type.
	SetType Type
	// HashFamily specifies the protocol family of the IP addresses to be stored in the set.
	// The default is inet, i.e IPv4.  If users want to use IPv6, they should specify inet6.
	HashFamily string
	// HashSize specifies the hash table size of ipset.
	HashSize int
	// MaxElem specifies the max element number of ipset.
	MaxElem int
	// PortRange specifies the port range of bitmap:port type ipset.
	PortRange string
	// comment message for ipset
	Comment string
}

// Validate checks if a given ipset is valid or not.
func (set *IPSet) Validate() bool {
	// Check if protocol is valid for `HashIPPort`, `HashIPPortIP` and `HashIPPortNet` type set.
	if set.SetType == HashIPPort || set.SetType == HashIPPortIP || set.SetType == HashIPPortNet {
		if valid := validateHashFamily(set.HashFamily); !valid {
			return false
		}
	}
	// check set type
	if valid := validateIPSetType(set.SetType); !valid {
		return false
	}
	// check port range for bitmap type set
	if set.SetType == BitmapPort {
		if valid := validatePortRange(set.PortRange); !valid {
			return false
		}
	}
	// check hash size value of ipset
	if set.HashSize <= 0 {
<<<<<<< HEAD
		glog.Errorf("Invalid hashsize value %d, should be >0", set.HashSize)
=======
		klog.Errorf("Invalid hashsize value %d, should be >0", set.HashSize)
>>>>>>> e9a81cf8
		return false
	}
	// check max elem value of ipset
	if set.MaxElem <= 0 {
		klog.Errorf("Invalid maxelem value %d, should be >0", set.MaxElem)
		return false
	}

	return true
}

//setIPSetDefaults sets some IPSet fields if not present to their default values.
func (set *IPSet) setIPSetDefaults() {
	// Setting default values if not present
	if set.HashSize == 0 {
		set.HashSize = 1024
	}
	if set.MaxElem == 0 {
		set.MaxElem = 65536
	}
	// Default protocol is IPv4
	if set.HashFamily == "" {
		set.HashFamily = ProtocolFamilyIPV4
	}
	// Default ipset type is "hash:ip,port"
	if len(set.SetType) == 0 {
		set.SetType = HashIPPort
	}
	if len(set.PortRange) == 0 {
		set.PortRange = DefaultPortRange
	}
}

// Entry represents a ipset entry.
type Entry struct {
	// IP is the entry's IP.  The IP address protocol corresponds to the HashFamily of IPSet.
	// All entries' IP addresses in the same ip set has same the protocol, IPv4 or IPv6.
	IP string
	// Port is the entry's Port.
	Port int
	// Protocol is the entry's Protocol.  The protocols of entries in the same ip set are all
	// the same.  The accepted protocols are TCP, UDP and SCTP.
	Protocol string
	// Net is the entry's IP network address.  Network address with zero prefix size can NOT
	// be stored.
	Net string
	// IP2 is the entry's second IP.  IP2 may not be empty for `hash:ip,port,ip` type ip set.
	IP2 string
	// SetType is the type of ipset where the entry exists.
	SetType Type
}

// Validate checks if a given ipset entry is valid or not.  The set parameter is the ipset that entry belongs to.
func (e *Entry) Validate(set *IPSet) bool {
	if e.Port < 0 {
		klog.Errorf("Entry %v port number %d should be >=0 for ipset %v", e, e.Port, set)
		return false
	}
	switch e.SetType {
	case HashIPPort:
		//check if IP and Protocol of Entry is valid.
		if valid := e.checkIPandProtocol(set); !valid {
			return false
		}
	case HashIPPortIP:
		//check if IP and Protocol of Entry is valid.
		if valid := e.checkIPandProtocol(set); !valid {
			return false
		}

		// IP2 can not be empty for `hash:ip,port,ip` type ip set
		if net.ParseIP(e.IP2) == nil {
			klog.Errorf("Error parsing entry %v second ip address %v for ipset %v", e, e.IP2, set)
			return false
		}
	case HashIPPortNet:
		//check if IP and Protocol of Entry is valid.
		if valid := e.checkIPandProtocol(set); !valid {
			return false
		}

		// Net can not be empty for `hash:ip,port,net` type ip set
		if _, ipNet, err := net.ParseCIDR(e.Net); ipNet == nil {
<<<<<<< HEAD
			glog.Errorf("Error parsing entry %v ip net %v for ipset %v, error: %v", e, e.Net, set, err)
=======
			klog.Errorf("Error parsing entry %v ip net %v for ipset %v, error: %v", e, e.Net, set, err)
>>>>>>> e9a81cf8
			return false
		}
	case BitmapPort:
		// check if port number satisfies its ipset's requirement of port range
		if set == nil {
			klog.Errorf("Unable to reference ip set where the entry %v exists", e)
			return false
		}
		begin, end, err := parsePortRange(set.PortRange)
		if err != nil {
			klog.Errorf("Failed to parse set %v port range %s for ipset %v, error: %v", set, set.PortRange, set, err)
			return false
		}
		if e.Port < begin || e.Port > end {
			klog.Errorf("Entry %v port number %d is not in the port range %s of its ipset %v", e, e.Port, set.PortRange, set)
			return false
		}
	}

	return true
}

// String returns the string format for ipset entry.
func (e *Entry) String() string {
	switch e.SetType {
	case HashIPPort:
		// Entry{192.168.1.1, udp, 53} -> 192.168.1.1,udp:53
		// Entry{192.168.1.2, tcp, 8080} -> 192.168.1.2,tcp:8080
		return fmt.Sprintf("%s,%s:%s", e.IP, e.Protocol, strconv.Itoa(e.Port))
	case HashIPPortIP:
		// Entry{192.168.1.1, udp, 53, 10.0.0.1} -> 192.168.1.1,udp:53,10.0.0.1
		// Entry{192.168.1.2, tcp, 8080, 192.168.1.2} -> 192.168.1.2,tcp:8080,192.168.1.2
		return fmt.Sprintf("%s,%s:%s,%s", e.IP, e.Protocol, strconv.Itoa(e.Port), e.IP2)
	case HashIPPortNet:
		// Entry{192.168.1.2, udp, 80, 10.0.1.0/24} -> 192.168.1.2,udp:80,10.0.1.0/24
		// Entry{192.168.2,25, tcp, 8080, 10.1.0.0/16} -> 192.168.2,25,tcp:8080,10.1.0.0/16
		return fmt.Sprintf("%s,%s:%s,%s", e.IP, e.Protocol, strconv.Itoa(e.Port), e.Net)
	case BitmapPort:
		// Entry{53} -> 53
		// Entry{8080} -> 8080
		return strconv.Itoa(e.Port)
	}
	return ""
}

// checkIPandProtocol checks if IP and Protocol of Entry is valid.
func (e *Entry) checkIPandProtocol(set *IPSet) bool {
	// set default protocol to tcp if empty
	if len(e.Protocol) == 0 {
		e.Protocol = ProtocolTCP
	} else if !validateProtocol(e.Protocol) {
		return false
	}

	if net.ParseIP(e.IP) == nil {
<<<<<<< HEAD
		glog.Errorf("Error parsing entry %v ip address %v for ipset %v", e, e.IP, set)
=======
		klog.Errorf("Error parsing entry %v ip address %v for ipset %v", e, e.IP, set)
>>>>>>> e9a81cf8
		return false
	}

	return true
}

type runner struct {
	exec utilexec.Interface
}

// New returns a new Interface which will exec ipset.
func New(exec utilexec.Interface) Interface {
	return &runner{
		exec: exec,
	}
}

// CreateSet creates a new set, it will ignore error when the set already exists if ignoreExistErr=true.
func (runner *runner) CreateSet(set *IPSet, ignoreExistErr bool) error {
	// sets some IPSet fields if not present to their default values.
	set.setIPSetDefaults()

	// Validate ipset before creating
	valid := set.Validate()
	if !valid {
		return fmt.Errorf("error creating ipset since it's invalid")
	}
	return runner.createSet(set, ignoreExistErr)
}

// If ignoreExistErr is set to true, then the -exist option of ipset will be specified, ipset ignores the error
// otherwise raised when the same set (setname and create parameters are identical) already exists.
func (runner *runner) createSet(set *IPSet, ignoreExistErr bool) error {
	args := []string{"create", set.Name, string(set.SetType)}
	if set.SetType == HashIPPortIP || set.SetType == HashIPPort || set.SetType == HashIPPortNet {
		args = append(args,
			"family", set.HashFamily,
			"hashsize", strconv.Itoa(set.HashSize),
			"maxelem", strconv.Itoa(set.MaxElem),
		)
	}
	if set.SetType == BitmapPort {
		args = append(args, "range", set.PortRange)
	}
	if ignoreExistErr {
		args = append(args, "-exist")
	}
	if _, err := runner.exec.Command(IPSetCmd, args...).CombinedOutput(); err != nil {
		return fmt.Errorf("error creating ipset %s, error: %v", set.Name, err)
	}
	return nil
}

// AddEntry adds a new entry to the named set.
// If the -exist option is specified, ipset ignores the error otherwise raised when
// the same set (setname and create parameters are identical) already exists.
func (runner *runner) AddEntry(entry string, set *IPSet, ignoreExistErr bool) error {
	args := []string{"add", set.Name, entry}
	if ignoreExistErr {
		args = append(args, "-exist")
	}
	if _, err := runner.exec.Command(IPSetCmd, args...).CombinedOutput(); err != nil {
		return fmt.Errorf("error adding entry %s, error: %v", entry, err)
	}
	return nil
}

// DelEntry is used to delete the specified entry from the set.
func (runner *runner) DelEntry(entry string, set string) error {
	if _, err := runner.exec.Command(IPSetCmd, "del", set, entry).CombinedOutput(); err != nil {
		return fmt.Errorf("error deleting entry %s: from set: %s, error: %v", entry, set, err)
	}
	return nil
}

// TestEntry is used to check whether the specified entry is in the set or not.
func (runner *runner) TestEntry(entry string, set string) (bool, error) {
	if out, err := runner.exec.Command(IPSetCmd, "test", set, entry).CombinedOutput(); err == nil {
		reg, e := regexp.Compile("NOT")
		if e == nil && reg.MatchString(string(out)) {
			return false, nil
		} else if e == nil {
			return true, nil
		} else {
			return false, fmt.Errorf("error testing entry: %s, error: %v", entry, e)
		}
	} else {
		return false, fmt.Errorf("error testing entry %s: %v (%s)", entry, err, out)
	}
}

// FlushSet deletes all entries from a named set.
func (runner *runner) FlushSet(set string) error {
	if _, err := runner.exec.Command(IPSetCmd, "flush", set).CombinedOutput(); err != nil {
		return fmt.Errorf("error flushing set: %s, error: %v", set, err)
	}
	return nil
}

// DestroySet is used to destroy a named set.
func (runner *runner) DestroySet(set string) error {
	if out, err := runner.exec.Command(IPSetCmd, "destroy", set).CombinedOutput(); err != nil {
		return fmt.Errorf("error destroying set %s, error: %v(%s)", set, err, out)
	}
	return nil
}

// DestroyAllSets is used to destroy all sets.
func (runner *runner) DestroyAllSets() error {
	if _, err := runner.exec.Command(IPSetCmd, "destroy").CombinedOutput(); err != nil {
		return fmt.Errorf("error destroying all sets, error: %v", err)
	}
	return nil
}

// ListSets list all set names from kernel
func (runner *runner) ListSets() ([]string, error) {
	out, err := runner.exec.Command(IPSetCmd, "list", "-n").CombinedOutput()
	if err != nil {
		return nil, fmt.Errorf("error listing all sets, error: %v", err)
	}
	return strings.Split(string(out), "\n"), nil
}

// ListEntries lists all the entries from a named set.
func (runner *runner) ListEntries(set string) ([]string, error) {
	if len(set) == 0 {
		return nil, fmt.Errorf("set name can't be nil")
	}
	out, err := runner.exec.Command(IPSetCmd, "list", set).CombinedOutput()
	if err != nil {
		return nil, fmt.Errorf("error listing set: %s, error: %v", set, err)
	}
	memberMatcher := regexp.MustCompile(EntryMemberPattern)
	list := memberMatcher.ReplaceAllString(string(out[:]), "")
	strs := strings.Split(list, "\n")
	results := make([]string, 0)
	for i := range strs {
		if len(strs[i]) > 0 {
			results = append(results, strs[i])
		}
	}
	return results, nil
}

// GetVersion returns the version string.
func (runner *runner) GetVersion() (string, error) {
	return getIPSetVersionString(runner.exec)
}

// getIPSetVersionString runs "ipset --version" to get the version string
// in the form of "X.Y", i.e "6.19"
func getIPSetVersionString(exec utilexec.Interface) (string, error) {
	cmd := exec.Command(IPSetCmd, "--version")
	cmd.SetStdin(bytes.NewReader([]byte{}))
	bytes, err := cmd.CombinedOutput()
	if err != nil {
		return "", err
	}
	versionMatcher := regexp.MustCompile(VersionPattern)
	match := versionMatcher.FindStringSubmatch(string(bytes))
	if match == nil {
		return "", fmt.Errorf("no ipset version found in string: %s", bytes)
	}
	return match[0], nil
}

// checks if port range is valid. The begin port number is not necessarily less than
// end port number - ipset util can accept it.  It means both 1-100 and 100-1 are valid.
func validatePortRange(portRange string) bool {
	strs := strings.Split(portRange, "-")
	if len(strs) != 2 {
		klog.Errorf("port range should be in the format of `a-b`")
		return false
	}
	for i := range strs {
		num, err := strconv.Atoi(strs[i])
		if err != nil {
			klog.Errorf("Failed to parse %s, error: %v", strs[i], err)
			return false
		}
		if num < 0 {
			klog.Errorf("port number %d should be >=0", num)
			return false
		}
	}
	return true
}

// checks if the given ipset type is valid.
func validateIPSetType(set Type) bool {
	for _, valid := range ValidIPSetTypes {
		if set == valid {
			return true
		}
	}
	klog.Errorf("Currently supported ipset types are: %v, %s is not supported", ValidIPSetTypes, set)
	return false
}

// checks if given hash family is supported in ipset
func validateHashFamily(family string) bool {
	if family == ProtocolFamilyIPV4 || family == ProtocolFamilyIPV6 {
		return true
	}
	klog.Errorf("Currently supported ip set hash families are: [%s, %s], %s is not supported", ProtocolFamilyIPV4, ProtocolFamilyIPV6, family)
	return false
}

// IsNotFoundError returns true if the error indicates "not found".  It parses
// the error string looking for known values, which is imperfect but works in
// practice.
func IsNotFoundError(err error) bool {
	es := err.Error()
	if strings.Contains(es, "does not exist") {
		// set with the same name already exists
		// xref: https://github.com/Olipro/ipset/blob/master/lib/errcode.c#L32-L33
		return true
	}
	if strings.Contains(es, "element is missing") {
		// entry is missing from the set
		// xref: https://github.com/Olipro/ipset/blob/master/lib/parse.c#L1904
		// https://github.com/Olipro/ipset/blob/master/lib/parse.c#L1925
		return true
	}
	return false
}

// checks if given protocol is supported in entry
func validateProtocol(protocol string) bool {
	if protocol == ProtocolTCP || protocol == ProtocolUDP || protocol == ProtocolSCTP {
		return true
	}
<<<<<<< HEAD
	glog.Errorf("Invalid entry's protocol: %s, supported protocols are [%s, %s]", protocol, ProtocolTCP, ProtocolUDP, ProtocolSCTP)
=======
	klog.Errorf("Invalid entry's protocol: %s, supported protocols are [%s, %s, %s]", protocol, ProtocolTCP, ProtocolUDP, ProtocolSCTP)
>>>>>>> e9a81cf8
	return false
}

// parsePortRange parse the begin and end port from a raw string(format: a-b).  beginPort <= endPort
// in the return value.
func parsePortRange(portRange string) (beginPort int, endPort int, err error) {
	if len(portRange) == 0 {
		portRange = DefaultPortRange
	}

	strs := strings.Split(portRange, "-")
	if len(strs) != 2 {
		// port number -1 indicates invalid
		return -1, -1, fmt.Errorf("port range should be in the format of `a-b`")
	}
	for i := range strs {
		num, err := strconv.Atoi(strs[i])
		if err != nil {
			// port number -1 indicates invalid
			return -1, -1, err
		}
		if num < 0 {
			// port number -1 indicates invalid
			return -1, -1, fmt.Errorf("port number %d should be >=0", num)
		}
		if i == 0 {
			beginPort = num
			continue
		}
		endPort = num
		// switch when first port number > second port number
		if beginPort > endPort {
			endPort = beginPort
			beginPort = num
		}
	}
	return beginPort, endPort, nil
}

var _ = Interface(&runner{})<|MERGE_RESOLUTION|>--- conflicted
+++ resolved
@@ -111,11 +111,7 @@
 	}
 	// check hash size value of ipset
 	if set.HashSize <= 0 {
-<<<<<<< HEAD
-		glog.Errorf("Invalid hashsize value %d, should be >0", set.HashSize)
-=======
 		klog.Errorf("Invalid hashsize value %d, should be >0", set.HashSize)
->>>>>>> e9a81cf8
 		return false
 	}
 	// check max elem value of ipset
@@ -199,11 +195,7 @@
 
 		// Net can not be empty for `hash:ip,port,net` type ip set
 		if _, ipNet, err := net.ParseCIDR(e.Net); ipNet == nil {
-<<<<<<< HEAD
-			glog.Errorf("Error parsing entry %v ip net %v for ipset %v, error: %v", e, e.Net, set, err)
-=======
 			klog.Errorf("Error parsing entry %v ip net %v for ipset %v, error: %v", e, e.Net, set, err)
->>>>>>> e9a81cf8
 			return false
 		}
 	case BitmapPort:
@@ -259,11 +251,7 @@
 	}
 
 	if net.ParseIP(e.IP) == nil {
-<<<<<<< HEAD
-		glog.Errorf("Error parsing entry %v ip address %v for ipset %v", e, e.IP, set)
-=======
 		klog.Errorf("Error parsing entry %v ip address %v for ipset %v", e, e.IP, set)
->>>>>>> e9a81cf8
 		return false
 	}
 
@@ -497,11 +485,7 @@
 	if protocol == ProtocolTCP || protocol == ProtocolUDP || protocol == ProtocolSCTP {
 		return true
 	}
-<<<<<<< HEAD
-	glog.Errorf("Invalid entry's protocol: %s, supported protocols are [%s, %s]", protocol, ProtocolTCP, ProtocolUDP, ProtocolSCTP)
-=======
 	klog.Errorf("Invalid entry's protocol: %s, supported protocols are [%s, %s, %s]", protocol, ProtocolTCP, ProtocolUDP, ProtocolSCTP)
->>>>>>> e9a81cf8
 	return false
 }
 
