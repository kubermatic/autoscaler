package(default_visibility = ["//visibility:public"])

load(
    "@io_bazel_rules_go//go:def.bzl",
    "go_library",
    "go_test",
)

go_test(
    name = "go_default_test",
    srcs = [
        "history_test.go",
        "rollback_test.go",
        "rolling_updater_test.go",
        "rollout_status_test.go",
        "scale_test.go",
    ],
    embed = [":go_default_library"],
    deps = [
<<<<<<< HEAD
        "//pkg/api/legacyscheme:go_default_library",
        "//pkg/api/testapi:go_default_library",
        "//pkg/api/testing:go_default_library",
=======
>>>>>>> d54edf18
        "//pkg/kubectl/scheme:go_default_library",
        "//pkg/kubectl/util:go_default_library",
        "//staging/src/k8s.io/api/apps/v1:go_default_library",
        "//staging/src/k8s.io/api/autoscaling/v1:go_default_library",
        "//staging/src/k8s.io/api/core/v1:go_default_library",
        "//staging/src/k8s.io/apimachinery/pkg/api/equality:go_default_library",
        "//staging/src/k8s.io/apimachinery/pkg/api/errors:go_default_library",
        "//staging/src/k8s.io/apimachinery/pkg/apis/meta/v1:go_default_library",
        "//staging/src/k8s.io/apimachinery/pkg/apis/meta/v1/unstructured:go_default_library",
        "//staging/src/k8s.io/apimachinery/pkg/apis/testapigroup/v1:go_default_library",
        "//staging/src/k8s.io/apimachinery/pkg/runtime:go_default_library",
        "//staging/src/k8s.io/apimachinery/pkg/runtime/schema:go_default_library",
<<<<<<< HEAD
=======
        "//staging/src/k8s.io/apimachinery/pkg/types:go_default_library",
>>>>>>> d54edf18
        "//staging/src/k8s.io/apimachinery/pkg/util/diff:go_default_library",
        "//staging/src/k8s.io/apimachinery/pkg/util/intstr:go_default_library",
        "//staging/src/k8s.io/apimachinery/pkg/util/sets:go_default_library",
        "//staging/src/k8s.io/client-go/kubernetes:go_default_library",
        "//staging/src/k8s.io/client-go/kubernetes/fake:go_default_library",
        "//staging/src/k8s.io/client-go/rest:go_default_library",
        "//staging/src/k8s.io/client-go/rest/fake:go_default_library",
        "//staging/src/k8s.io/client-go/scale:go_default_library",
        "//staging/src/k8s.io/client-go/scale/fake:go_default_library",
        "//staging/src/k8s.io/client-go/testing:go_default_library",
<<<<<<< HEAD
        "//staging/src/k8s.io/client-go/util/testing:go_default_library",
        "//vendor/github.com/spf13/cobra:go_default_library",
        "//vendor/k8s.io/utils/pointer:go_default_library",
=======
>>>>>>> d54edf18
    ],
)

go_library(
    name = "go_default_library",
    srcs = [
        "apply.go",
        "conditions.go",
        "doc.go",
        "history.go",
        "interfaces.go",
        "rollback.go",
        "rolling_updater.go",
        "rollout_status.go",
        "scale.go",
    ],
    importpath = "k8s.io/kubernetes/pkg/kubectl",
    deps = [
<<<<<<< HEAD
        "//pkg/api/legacyscheme:go_default_library",
        "//pkg/api/pod:go_default_library",
        "//pkg/api/v1/pod:go_default_library",
        "//pkg/apis/apps:go_default_library",
        "//pkg/apis/core:go_default_library",
        "//pkg/apis/core/v1:go_default_library",
        "//pkg/apis/extensions:go_default_library",
        "//pkg/controller/deployment/util:go_default_library",
        "//pkg/credentialprovider:go_default_library",
        "//pkg/kubectl/apps:go_default_library",
=======
        "//pkg/kubectl/apps:go_default_library",
        "//pkg/kubectl/describe/versioned:go_default_library",
>>>>>>> d54edf18
        "//pkg/kubectl/scheme:go_default_library",
        "//pkg/kubectl/util:go_default_library",
        "//pkg/kubectl/util/deployment:go_default_library",
        "//pkg/kubectl/util/podutils:go_default_library",
        "//pkg/kubectl/util/slice:go_default_library",
        "//staging/src/k8s.io/api/apps/v1:go_default_library",
        "//staging/src/k8s.io/api/autoscaling/v1:go_default_library",
        "//staging/src/k8s.io/api/core/v1:go_default_library",
        "//staging/src/k8s.io/api/extensions/v1beta1:go_default_library",
        "//staging/src/k8s.io/apimachinery/pkg/api/equality:go_default_library",
        "//staging/src/k8s.io/apimachinery/pkg/api/errors:go_default_library",
        "//staging/src/k8s.io/apimachinery/pkg/api/meta:go_default_library",
        "//staging/src/k8s.io/apimachinery/pkg/apis/meta/v1:go_default_library",
<<<<<<< HEAD
        "//staging/src/k8s.io/apimachinery/pkg/apis/meta/v1/unstructured:go_default_library",
        "//staging/src/k8s.io/apimachinery/pkg/apis/meta/v1beta1:go_default_library",
=======
>>>>>>> d54edf18
        "//staging/src/k8s.io/apimachinery/pkg/labels:go_default_library",
        "//staging/src/k8s.io/apimachinery/pkg/runtime:go_default_library",
        "//staging/src/k8s.io/apimachinery/pkg/runtime/schema:go_default_library",
        "//staging/src/k8s.io/apimachinery/pkg/types:go_default_library",
        "//staging/src/k8s.io/apimachinery/pkg/util/intstr:go_default_library",
        "//staging/src/k8s.io/apimachinery/pkg/util/json:go_default_library",
        "//staging/src/k8s.io/apimachinery/pkg/util/strategicpatch:go_default_library",
        "//staging/src/k8s.io/apimachinery/pkg/util/wait:go_default_library",
        "//staging/src/k8s.io/apimachinery/pkg/watch:go_default_library",
        "//staging/src/k8s.io/client-go/kubernetes:go_default_library",
        "//staging/src/k8s.io/client-go/kubernetes/typed/apps/v1:go_default_library",
        "//staging/src/k8s.io/client-go/kubernetes/typed/core/v1:go_default_library",
        "//staging/src/k8s.io/client-go/rest:go_default_library",
        "//staging/src/k8s.io/client-go/scale:go_default_library",
        "//staging/src/k8s.io/client-go/util/integer:go_default_library",
        "//staging/src/k8s.io/client-go/util/retry:go_default_library",
    ],
)

filegroup(
    name = "package-srcs",
    srcs = glob(["**"]),
    tags = ["automanaged"],
    visibility = ["//visibility:private"],
)

filegroup(
    name = "all-srcs",
    srcs = [
        ":package-srcs",
        "//pkg/kubectl/apply:all-srcs",
        "//pkg/kubectl/apps:all-srcs",
        "//pkg/kubectl/cmd:all-srcs",
        "//pkg/kubectl/describe:all-srcs",
        "//pkg/kubectl/explain:all-srcs",
<<<<<<< HEAD
=======
        "//pkg/kubectl/generate:all-srcs",
        "//pkg/kubectl/generated:all-srcs",
>>>>>>> d54edf18
        "//pkg/kubectl/metricsutil:all-srcs",
        "//pkg/kubectl/polymorphichelpers:all-srcs",
        "//pkg/kubectl/proxy:all-srcs",
        "//pkg/kubectl/scheme:all-srcs",
        "//pkg/kubectl/util:all-srcs",
        "//pkg/kubectl/validation:all-srcs",
    ],
    tags = ["automanaged"],
)<|MERGE_RESOLUTION|>--- conflicted
+++ resolved
@@ -17,12 +17,6 @@
     ],
     embed = [":go_default_library"],
     deps = [
-<<<<<<< HEAD
-        "//pkg/api/legacyscheme:go_default_library",
-        "//pkg/api/testapi:go_default_library",
-        "//pkg/api/testing:go_default_library",
-=======
->>>>>>> d54edf18
         "//pkg/kubectl/scheme:go_default_library",
         "//pkg/kubectl/util:go_default_library",
         "//staging/src/k8s.io/api/apps/v1:go_default_library",
@@ -35,10 +29,7 @@
         "//staging/src/k8s.io/apimachinery/pkg/apis/testapigroup/v1:go_default_library",
         "//staging/src/k8s.io/apimachinery/pkg/runtime:go_default_library",
         "//staging/src/k8s.io/apimachinery/pkg/runtime/schema:go_default_library",
-<<<<<<< HEAD
-=======
         "//staging/src/k8s.io/apimachinery/pkg/types:go_default_library",
->>>>>>> d54edf18
         "//staging/src/k8s.io/apimachinery/pkg/util/diff:go_default_library",
         "//staging/src/k8s.io/apimachinery/pkg/util/intstr:go_default_library",
         "//staging/src/k8s.io/apimachinery/pkg/util/sets:go_default_library",
@@ -49,12 +40,6 @@
         "//staging/src/k8s.io/client-go/scale:go_default_library",
         "//staging/src/k8s.io/client-go/scale/fake:go_default_library",
         "//staging/src/k8s.io/client-go/testing:go_default_library",
-<<<<<<< HEAD
-        "//staging/src/k8s.io/client-go/util/testing:go_default_library",
-        "//vendor/github.com/spf13/cobra:go_default_library",
-        "//vendor/k8s.io/utils/pointer:go_default_library",
-=======
->>>>>>> d54edf18
     ],
 )
 
@@ -73,21 +58,8 @@
     ],
     importpath = "k8s.io/kubernetes/pkg/kubectl",
     deps = [
-<<<<<<< HEAD
-        "//pkg/api/legacyscheme:go_default_library",
-        "//pkg/api/pod:go_default_library",
-        "//pkg/api/v1/pod:go_default_library",
-        "//pkg/apis/apps:go_default_library",
-        "//pkg/apis/core:go_default_library",
-        "//pkg/apis/core/v1:go_default_library",
-        "//pkg/apis/extensions:go_default_library",
-        "//pkg/controller/deployment/util:go_default_library",
-        "//pkg/credentialprovider:go_default_library",
-        "//pkg/kubectl/apps:go_default_library",
-=======
         "//pkg/kubectl/apps:go_default_library",
         "//pkg/kubectl/describe/versioned:go_default_library",
->>>>>>> d54edf18
         "//pkg/kubectl/scheme:go_default_library",
         "//pkg/kubectl/util:go_default_library",
         "//pkg/kubectl/util/deployment:go_default_library",
@@ -101,11 +73,6 @@
         "//staging/src/k8s.io/apimachinery/pkg/api/errors:go_default_library",
         "//staging/src/k8s.io/apimachinery/pkg/api/meta:go_default_library",
         "//staging/src/k8s.io/apimachinery/pkg/apis/meta/v1:go_default_library",
-<<<<<<< HEAD
-        "//staging/src/k8s.io/apimachinery/pkg/apis/meta/v1/unstructured:go_default_library",
-        "//staging/src/k8s.io/apimachinery/pkg/apis/meta/v1beta1:go_default_library",
-=======
->>>>>>> d54edf18
         "//staging/src/k8s.io/apimachinery/pkg/labels:go_default_library",
         "//staging/src/k8s.io/apimachinery/pkg/runtime:go_default_library",
         "//staging/src/k8s.io/apimachinery/pkg/runtime/schema:go_default_library",
@@ -141,11 +108,8 @@
         "//pkg/kubectl/cmd:all-srcs",
         "//pkg/kubectl/describe:all-srcs",
         "//pkg/kubectl/explain:all-srcs",
-<<<<<<< HEAD
-=======
         "//pkg/kubectl/generate:all-srcs",
         "//pkg/kubectl/generated:all-srcs",
->>>>>>> d54edf18
         "//pkg/kubectl/metricsutil:all-srcs",
         "//pkg/kubectl/polymorphichelpers:all-srcs",
         "//pkg/kubectl/proxy:all-srcs",
