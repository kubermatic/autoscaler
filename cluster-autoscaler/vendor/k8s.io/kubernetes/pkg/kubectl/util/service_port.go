/*
Copyright 2018 The Kubernetes Authors.

Licensed under the Apache License, Version 2.0 (the "License");
you may not use this file except in compliance with the License.
You may obtain a copy of the License at

    http://www.apache.org/licenses/LICENSE-2.0

Unless required by applicable law or agreed to in writing, software
distributed under the License is distributed on an "AS IS" BASIS,
WITHOUT WARRANTIES OR CONDITIONS OF ANY KIND, either express or implied.
See the License for the specific language governing permissions and
limitations under the License.
*/

package util

import (
	"fmt"

	"k8s.io/api/core/v1"
	"k8s.io/apimachinery/pkg/util/intstr"
)

<<<<<<< HEAD
// Lookup containerPort number by its named port name
func lookupContainerPortNumberByName(pod v1.Pod, name string) (int32, error) {
	for _, ctr := range pod.Spec.Containers {
		for _, ctrportspec := range ctr.Ports {
			if ctrportspec.Name == name {
				return ctrportspec.ContainerPort, nil
			}
		}
	}

	return int32(-1), fmt.Errorf("Pod '%s' does not have a named port '%s'", pod.Name, name)
}

// Lookup containerPort number from Service port number
// It implements the handling of resolving container named port, as well as ignoring targetPort when clusterIP=None
=======
// LookupContainerPortNumberByServicePort implements
// the handling of resolving container named port, as well as ignoring targetPort when clusterIP=None
>>>>>>> d54edf18
// It returns an error when a named port can't find a match (with -1 returned), or when the service does not
// declare such port (with the input port number returned).
func LookupContainerPortNumberByServicePort(svc v1.Service, pod v1.Pod, port int32) (int32, error) {
	for _, svcportspec := range svc.Spec.Ports {
		if svcportspec.Port != port {
			continue
		}
		if svc.Spec.ClusterIP == v1.ClusterIPNone {
			return port, nil
		}
		if svcportspec.TargetPort.Type == intstr.Int {
			if svcportspec.TargetPort.IntValue() == 0 {
				// targetPort is omitted, and the IntValue() would be zero
				return svcportspec.Port, nil
			}
<<<<<<< HEAD
		} else {
			return lookupContainerPortNumberByName(pod, svcportspec.TargetPort.String())
=======
			return int32(svcportspec.TargetPort.IntValue()), nil
>>>>>>> d54edf18
		}
		return LookupContainerPortNumberByName(pod, svcportspec.TargetPort.String())
	}
	return port, fmt.Errorf("Service %s does not have a service port %d", svc.Name, port)
}

// LookupServicePortNumberByName find service port number by its named port name
func LookupServicePortNumberByName(svc v1.Service, name string) (int32, error) {
	for _, svcportspec := range svc.Spec.Ports {
		if svcportspec.Name == name {
			return svcportspec.Port, nil
		}
	}

	return int32(-1), fmt.Errorf("Service '%s' does not have a named port '%s'", svc.Name, name)
}<|MERGE_RESOLUTION|>--- conflicted
+++ resolved
@@ -23,26 +23,8 @@
 	"k8s.io/apimachinery/pkg/util/intstr"
 )
 
-<<<<<<< HEAD
-// Lookup containerPort number by its named port name
-func lookupContainerPortNumberByName(pod v1.Pod, name string) (int32, error) {
-	for _, ctr := range pod.Spec.Containers {
-		for _, ctrportspec := range ctr.Ports {
-			if ctrportspec.Name == name {
-				return ctrportspec.ContainerPort, nil
-			}
-		}
-	}
-
-	return int32(-1), fmt.Errorf("Pod '%s' does not have a named port '%s'", pod.Name, name)
-}
-
-// Lookup containerPort number from Service port number
-// It implements the handling of resolving container named port, as well as ignoring targetPort when clusterIP=None
-=======
 // LookupContainerPortNumberByServicePort implements
 // the handling of resolving container named port, as well as ignoring targetPort when clusterIP=None
->>>>>>> d54edf18
 // It returns an error when a named port can't find a match (with -1 returned), or when the service does not
 // declare such port (with the input port number returned).
 func LookupContainerPortNumberByServicePort(svc v1.Service, pod v1.Pod, port int32) (int32, error) {
@@ -58,12 +40,7 @@
 				// targetPort is omitted, and the IntValue() would be zero
 				return svcportspec.Port, nil
 			}
-<<<<<<< HEAD
-		} else {
-			return lookupContainerPortNumberByName(pod, svcportspec.TargetPort.String())
-=======
 			return int32(svcportspec.TargetPort.IntValue()), nil
->>>>>>> d54edf18
 		}
 		return LookupContainerPortNumberByName(pod, svcportspec.TargetPort.String())
 	}
