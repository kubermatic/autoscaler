--- conflicted
+++ resolved
@@ -33,10 +33,6 @@
 
 	"gopkg.in/gcfg.v1"
 
-<<<<<<< HEAD
-	"github.com/golang/glog"
-=======
->>>>>>> e9a81cf8
 	"github.com/vmware/govmomi/vapi/rest"
 	"github.com/vmware/govmomi/vapi/tags"
 	"github.com/vmware/govmomi/vim25/mo"
@@ -698,11 +694,7 @@
 func (vs *VSphere) InstanceExistsByProviderID(ctx context.Context, providerID string) (bool, error) {
 	nodeName, err := vs.GetNodeNameFromProviderID(providerID)
 	if err != nil {
-<<<<<<< HEAD
-		glog.Errorf("Error while getting nodename for providerID %s", providerID)
-=======
 		klog.Errorf("Error while getting nodename for providerID %s", providerID)
->>>>>>> e9a81cf8
 		return false, err
 	}
 	_, err = vs.InstanceID(ctx, convertToK8sType(nodeName))
@@ -717,11 +709,7 @@
 func (vs *VSphere) InstanceShutdownByProviderID(ctx context.Context, providerID string) (bool, error) {
 	nodeName, err := vs.GetNodeNameFromProviderID(providerID)
 	if err != nil {
-<<<<<<< HEAD
-		glog.Errorf("Error while getting nodename for providerID %s", providerID)
-=======
 		klog.Errorf("Error while getting nodename for providerID %s", providerID)
->>>>>>> e9a81cf8
 		return false, err
 	}
 
@@ -735,20 +723,12 @@
 	}
 	vm, err := vs.getVMFromNodeName(ctx, convertToK8sType(nodeName))
 	if err != nil {
-<<<<<<< HEAD
-		glog.Errorf("Failed to get VM object for node: %q. err: +%v", nodeName, err)
-=======
 		klog.Errorf("Failed to get VM object for node: %q. err: +%v", nodeName, err)
->>>>>>> e9a81cf8
 		return false, err
 	}
 	isActive, err := vm.IsActive(ctx)
 	if err != nil {
-<<<<<<< HEAD
-		glog.Errorf("Failed to check whether node %q is active. err: %+v.", nodeName, err)
-=======
 		klog.Errorf("Failed to check whether node %q is active. err: %+v.", nodeName, err)
->>>>>>> e9a81cf8
 		return false, err
 	}
 	return !isActive, nil
@@ -781,11 +761,7 @@
 		}
 		vm, err := vs.getVMFromNodeName(ctx, nodeName)
 		if err != nil {
-<<<<<<< HEAD
-			glog.Errorf("Failed to get VM object for node: %q. err: +%v", convertToString(nodeName), err)
-=======
 			klog.Errorf("Failed to get VM object for node: %q. err: +%v", convertToString(nodeName), err)
->>>>>>> e9a81cf8
 			return "", err
 		}
 		isActive, err := vm.IsActive(ctx)
@@ -844,11 +820,7 @@
 // Zones returns an implementation of Zones for vSphere.
 func (vs *VSphere) Zones() (cloudprovider.Zones, bool) {
 	if vs.cfg == nil {
-<<<<<<< HEAD
-		glog.V(1).Info("The vSphere cloud provider does not support zones")
-=======
 		klog.V(1).Info("The vSphere cloud provider does not support zones")
->>>>>>> e9a81cf8
 		return nil, false
 	}
 	return vs, true
@@ -1348,39 +1320,23 @@
 func (vs *VSphere) GetZone(ctx context.Context) (cloudprovider.Zone, error) {
 	nodeName, err := vs.CurrentNodeName(ctx, vs.hostName)
 	if err != nil {
-<<<<<<< HEAD
-		glog.Errorf("Cannot get node name.")
-=======
 		klog.Errorf("Cannot get node name.")
->>>>>>> e9a81cf8
 		return cloudprovider.Zone{}, err
 	}
 	zone := cloudprovider.Zone{}
 	vsi, err := vs.getVSphereInstanceForServer(vs.cfg.Workspace.VCenterIP, ctx)
 	if err != nil {
-<<<<<<< HEAD
-		glog.Errorf("Cannot connent to vsphere. Get zone for node %s error", nodeName)
-=======
 		klog.Errorf("Cannot connent to vsphere. Get zone for node %s error", nodeName)
->>>>>>> e9a81cf8
 		return cloudprovider.Zone{}, err
 	}
 	dc, err := vclib.GetDatacenter(ctx, vsi.conn, vs.cfg.Workspace.Datacenter)
 	if err != nil {
-<<<<<<< HEAD
-		glog.Errorf("Cannot connent to datacenter. Get zone for node %s error", nodeName)
-=======
 		klog.Errorf("Cannot connent to datacenter. Get zone for node %s error", nodeName)
->>>>>>> e9a81cf8
 		return cloudprovider.Zone{}, err
 	}
 	vmHost, err := dc.GetHostByVMUUID(ctx, vs.vmUUID)
 	if err != nil {
-<<<<<<< HEAD
-		glog.Errorf("Cannot find VM runtime host. Get zone for node %s error", nodeName)
-=======
 		klog.Errorf("Cannot find VM runtime host. Get zone for node %s error", nodeName)
->>>>>>> e9a81cf8
 		return cloudprovider.Zone{}, err
 	}
 
@@ -1398,39 +1354,23 @@
 			obj := objects[len(objects)-1-i]
 			tags, err := client.ListAttachedTags(ctx, obj)
 			if err != nil {
-<<<<<<< HEAD
-				glog.Errorf("Cannot list attached tags. Get zone for node %s: %s", nodeName, err)
-=======
 				klog.Errorf("Cannot list attached tags. Get zone for node %s: %s", nodeName, err)
->>>>>>> e9a81cf8
 				return err
 			}
 			for _, value := range tags {
 				tag, err := client.GetTag(ctx, value)
 				if err != nil {
-<<<<<<< HEAD
-					glog.Errorf("Get tag %s: %s", value, err)
-=======
 					klog.Errorf("Get tag %s: %s", value, err)
->>>>>>> e9a81cf8
 					return err
 				}
 				category, err := client.GetCategory(ctx, tag.CategoryID)
 				if err != nil {
-<<<<<<< HEAD
-					glog.Errorf("Get category %s error", value)
-=======
 					klog.Errorf("Get category %s error", value)
->>>>>>> e9a81cf8
 					return err
 				}
 
 				found := func() {
-<<<<<<< HEAD
-					glog.Errorf("Found %q tag (%s) for %s attached to %s", category.Name, tag.Name, vs.vmUUID, obj.Reference())
-=======
 					klog.Errorf("Found %q tag (%s) for %s attached to %s", category.Name, tag.Name, vs.vmUUID, obj.Reference())
->>>>>>> e9a81cf8
 				}
 				switch {
 				case category.Name == vs.cfg.Labels.Zone:
@@ -1461,11 +1401,7 @@
 		return nil
 	})
 	if err != nil {
-<<<<<<< HEAD
-		glog.Errorf("Get zone for node %s: %s", nodeName, err)
-=======
 		klog.Errorf("Get zone for node %s: %s", nodeName, err)
->>>>>>> e9a81cf8
 		return cloudprovider.Zone{}, err
 	}
 	return zone, nil
