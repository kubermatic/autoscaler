/*
Copyright 2017 The Kubernetes Authors.

Licensed under the Apache License, Version 2.0 (the "License");
you may not use this file except in compliance with the License.
You may obtain a copy of the License at

    http://www.apache.org/licenses/LICENSE-2.0

Unless required by applicable law or agreed to in writing, software
distributed under the License is distributed on an "AS IS" BASIS,
WITHOUT WARRANTIES OR CONDITIONS OF ANY KIND, either express or implied.
See the License for the specific language governing permissions and
limitations under the License.
*/

package gce

import (
	"context"
	"fmt"
	"net"
	"net/http"
	"strings"
	"time"

	"cloud.google.com/go/compute/metadata"
	computebeta "google.golang.org/api/compute/v0.beta"
	compute "google.golang.org/api/compute/v1"
	"k8s.io/klog"

	"k8s.io/api/core/v1"
	"k8s.io/apimachinery/pkg/types"
	"k8s.io/apimachinery/pkg/util/sets"
	"k8s.io/apimachinery/pkg/util/wait"
	cloudprovider "k8s.io/cloud-provider"
	"k8s.io/kubernetes/pkg/cloudprovider/providers/gce/cloud"
	"k8s.io/kubernetes/pkg/cloudprovider/providers/gce/cloud/filter"
	"k8s.io/kubernetes/pkg/cloudprovider/providers/gce/cloud/meta"
	kubeletapis "k8s.io/kubernetes/pkg/kubelet/apis"
)

const (
	defaultZone = ""
)

func newInstancesMetricContext(request, zone string) *metricContext {
	return newGenericMetricContext("instances", request, unusedMetricLabel, zone, computeV1Version)
}

func splitNodesByZone(nodes []*v1.Node) map[string][]*v1.Node {
	zones := make(map[string][]*v1.Node)
	for _, n := range nodes {
		z := getZone(n)
		if z != defaultZone {
			zones[z] = append(zones[z], n)
		}
	}
	return zones
}

func getZone(n *v1.Node) string {
	zone, ok := n.Labels[kubeletapis.LabelZoneFailureDomain]
	if !ok {
		return defaultZone
	}
	return zone
}

func makeHostURL(projectsAPIEndpoint, projectID, zone, host string) string {
	host = canonicalizeInstanceName(host)
	return projectsAPIEndpoint + strings.Join([]string{projectID, "zones", zone, "instances", host}, "/")
}

// ToInstanceReferences returns instance references by links
func (g *Cloud) ToInstanceReferences(zone string, instanceNames []string) (refs []*compute.InstanceReference) {
	for _, ins := range instanceNames {
		instanceLink := makeHostURL(g.service.BasePath, g.projectID, zone, ins)
		refs = append(refs, &compute.InstanceReference{Instance: instanceLink})
	}
	return refs
}

// NodeAddresses is an implementation of Instances.NodeAddresses.
func (g *Cloud) NodeAddresses(_ context.Context, _ types.NodeName) ([]v1.NodeAddress, error) {
	internalIP, err := metadata.Get("instance/network-interfaces/0/ip")
	if err != nil {
		return nil, fmt.Errorf("couldn't get internal IP: %v", err)
	}
	externalIP, err := metadata.Get("instance/network-interfaces/0/access-configs/0/external-ip")
	if err != nil {
		return nil, fmt.Errorf("couldn't get external IP: %v", err)
	}
	addresses := []v1.NodeAddress{
		{Type: v1.NodeInternalIP, Address: internalIP},
		{Type: v1.NodeExternalIP, Address: externalIP},
	}

	if internalDNSFull, err := metadata.Get("instance/hostname"); err != nil {
<<<<<<< HEAD
		glog.Warningf("couldn't get full internal DNS name: %v", err)
=======
		klog.Warningf("couldn't get full internal DNS name: %v", err)
>>>>>>> e9a81cf8
	} else {
		addresses = append(addresses,
			v1.NodeAddress{Type: v1.NodeInternalDNS, Address: internalDNSFull},
			v1.NodeAddress{Type: v1.NodeHostName, Address: internalDNSFull},
		)
	}
	return addresses, nil
}

// NodeAddressesByProviderID will not be called from the node that is requesting this ID.
// i.e. metadata service and other local methods cannot be used here
func (g *Cloud) NodeAddressesByProviderID(ctx context.Context, providerID string) ([]v1.NodeAddress, error) {
	ctx, cancel := cloud.ContextWithCallTimeout()
	defer cancel()

	_, zone, name, err := splitProviderID(providerID)
	if err != nil {
		return []v1.NodeAddress{}, err
	}

	instance, err := g.c.Instances().Get(ctx, meta.ZonalKey(canonicalizeInstanceName(name), zone))
	if err != nil {
		return []v1.NodeAddress{}, fmt.Errorf("error while querying for providerID %q: %v", providerID, err)
	}

	if len(instance.NetworkInterfaces) < 1 {
		return []v1.NodeAddress{}, fmt.Errorf("could not find network interfaces for providerID %q", providerID)
	}
	networkInterface := instance.NetworkInterfaces[0]

	nodeAddresses := []v1.NodeAddress{{Type: v1.NodeInternalIP, Address: networkInterface.NetworkIP}}
	for _, config := range networkInterface.AccessConfigs {
		nodeAddresses = append(nodeAddresses, v1.NodeAddress{Type: v1.NodeExternalIP, Address: config.NatIP})
	}

	return nodeAddresses, nil
}

// instanceByProviderID returns the cloudprovider instance of the node
// with the specified unique providerID
func (g *Cloud) instanceByProviderID(providerID string) (*gceInstance, error) {
	project, zone, name, err := splitProviderID(providerID)
	if err != nil {
		return nil, err
	}

	instance, err := g.getInstanceFromProjectInZoneByName(project, zone, name)
	if err != nil {
		if isHTTPErrorCode(err, http.StatusNotFound) {
			return nil, cloudprovider.InstanceNotFound
		}
		return nil, err
	}

	return instance, nil
}

// InstanceShutdownByProviderID returns true if the instance is in safe state to detach volumes
func (g *Cloud) InstanceShutdownByProviderID(ctx context.Context, providerID string) (bool, error) {
	return false, cloudprovider.NotImplemented
}

// InstanceTypeByProviderID returns the cloudprovider instance type of the node
// with the specified unique providerID This method will not be called from the
// node that is requesting this ID. i.e. metadata service and other local
// methods cannot be used here
func (g *Cloud) InstanceTypeByProviderID(ctx context.Context, providerID string) (string, error) {
	instance, err := g.instanceByProviderID(providerID)
	if err != nil {
		return "", err
	}

	return instance.Type, nil
}

// InstanceExistsByProviderID returns true if the instance with the given provider id still exists and is running.
// If false is returned with no error, the instance will be immediately deleted by the cloud controller manager.
func (g *Cloud) InstanceExistsByProviderID(ctx context.Context, providerID string) (bool, error) {
	_, err := g.instanceByProviderID(providerID)
	if err != nil {
		if err == cloudprovider.InstanceNotFound {
			return false, nil
		}
		return false, err
	}

	return true, nil
}

// InstanceID returns the cloud provider ID of the node with the specified NodeName.
func (g *Cloud) InstanceID(ctx context.Context, nodeName types.NodeName) (string, error) {
	instanceName := mapNodeNameToInstanceName(nodeName)
	if g.useMetadataServer {
		// Use metadata, if possible, to fetch ID. See issue #12000
		if g.isCurrentInstance(instanceName) {
			projectID, zone, err := getProjectAndZone()
			if err == nil {
				return projectID + "/" + zone + "/" + canonicalizeInstanceName(instanceName), nil
			}
		}
	}
	instance, err := g.getInstanceByName(instanceName)
	if err != nil {
		return "", err
	}
	return g.projectID + "/" + instance.Zone + "/" + instance.Name, nil
}

// InstanceType returns the type of the specified node with the specified NodeName.
func (g *Cloud) InstanceType(ctx context.Context, nodeName types.NodeName) (string, error) {
	instanceName := mapNodeNameToInstanceName(nodeName)
	if g.useMetadataServer {
		// Use metadata, if possible, to fetch ID. See issue #12000
		if g.isCurrentInstance(instanceName) {
			mType, err := getCurrentMachineTypeViaMetadata()
			if err == nil {
				return mType, nil
			}
		}
	}
	instance, err := g.getInstanceByName(instanceName)
	if err != nil {
		return "", err
	}
	return instance.Type, nil
}

// AddSSHKeyToAllInstances adds an SSH public key as a legal identity for all instances
// expected format for the key is standard ssh-keygen format: <protocol> <blob>
func (g *Cloud) AddSSHKeyToAllInstances(ctx context.Context, user string, keyData []byte) error {
	ctx, cancel := cloud.ContextWithCallTimeout()
	defer cancel()

	return wait.Poll(2*time.Second, 30*time.Second, func() (bool, error) {
		project, err := g.c.Projects().Get(ctx, g.projectID)
		if err != nil {
			klog.Errorf("Could not get project: %v", err)
			return false, nil
		}
		keyString := fmt.Sprintf("%s:%s %s@%s", user, strings.TrimSpace(string(keyData)), user, user)
		found := false
		for _, item := range project.CommonInstanceMetadata.Items {
			if item.Key == "sshKeys" {
				if strings.Contains(*item.Value, keyString) {
					// We've already added the key
					klog.Info("SSHKey already in project metadata")
					return true, nil
				}
				value := *item.Value + "\n" + keyString
				item.Value = &value
				found = true
				break
			}
		}
		if !found {
			// This is super unlikely, so log.
			klog.Infof("Failed to find sshKeys metadata, creating a new item")
			project.CommonInstanceMetadata.Items = append(project.CommonInstanceMetadata.Items,
				&compute.MetadataItems{
					Key:   "sshKeys",
					Value: &keyString,
				})
		}

		mc := newInstancesMetricContext("add_ssh_key", "")
		err = g.c.Projects().SetCommonInstanceMetadata(ctx, g.projectID, project.CommonInstanceMetadata)
		mc.Observe(err)

		if err != nil {
			klog.Errorf("Could not Set Metadata: %v", err)
			return false, nil
		}
		klog.Infof("Successfully added sshKey to project metadata")
		return true, nil
	})
}

// GetAllCurrentZones returns all the zones in which k8s nodes are currently running
func (g *Cloud) GetAllCurrentZones() (sets.String, error) {
	if g.nodeInformerSynced == nil {
		klog.Warningf("Cloud object does not have informers set, should only happen in E2E binary.")
		return g.GetAllZonesFromCloudProvider()
	}
	g.nodeZonesLock.Lock()
	defer g.nodeZonesLock.Unlock()
	if !g.nodeInformerSynced() {
		return nil, fmt.Errorf("node informer is not synced when trying to GetAllCurrentZones")
	}
	zones := sets.NewString()
	for zone, nodes := range g.nodeZones {
		if len(nodes) > 0 {
			zones.Insert(zone)
		}
	}
	return zones, nil
}

// GetAllZonesFromCloudProvider returns all the zones in which nodes are running
// Only use this in E2E tests to get zones, on real clusters this will
// get all zones with compute instances in them even if not k8s instances!!!
// ex. I have k8s nodes in us-central1-c and us-central1-b. I also have
// a non-k8s compute in us-central1-a. This func will return a,b, and c.
//
// TODO: this should be removed from the cloud provider.
func (g *Cloud) GetAllZonesFromCloudProvider() (sets.String, error) {
	ctx, cancel := cloud.ContextWithCallTimeout()
	defer cancel()

	zones := sets.NewString()
	for _, zone := range g.managedZones {
		instances, err := g.c.Instances().List(ctx, zone, filter.None)
		if err != nil {
			return sets.NewString(), err
		}
		if len(instances) > 0 {
			zones.Insert(zone)
		}
	}
	return zones, nil
}

// InsertInstance creates a new instance on GCP
func (g *Cloud) InsertInstance(project string, zone string, i *compute.Instance) error {
	ctx, cancel := cloud.ContextWithCallTimeout()
	defer cancel()

	mc := newInstancesMetricContext("create", zone)
	return mc.Observe(g.c.Instances().Insert(ctx, meta.ZonalKey(i.Name, zone), i))
}

// ListInstanceNames returns a string of instance names separated by spaces.
// This method should only be used for e2e testing.
// TODO: remove this method.
func (g *Cloud) ListInstanceNames(project, zone string) (string, error) {
	ctx, cancel := cloud.ContextWithCallTimeout()
	defer cancel()

	l, err := g.c.Instances().List(ctx, zone, filter.None)
	if err != nil {
		return "", err
	}
	var names []string
	for _, i := range l {
		names = append(names, i.Name)
	}
	return strings.Join(names, " "), nil
}

// DeleteInstance deletes an instance specified by project, zone, and name
func (g *Cloud) DeleteInstance(project, zone, name string) error {
	ctx, cancel := cloud.ContextWithCallTimeout()
	defer cancel()

	return g.c.Instances().Delete(ctx, meta.ZonalKey(name, zone))
}

// CurrentNodeName returns the name of the node we are currently running on
// On most clouds (e.g. GCE) this is the hostname, so we provide the hostname
func (g *Cloud) CurrentNodeName(ctx context.Context, hostname string) (types.NodeName, error) {
	return types.NodeName(hostname), nil
}

// AliasRanges returns a list of CIDR ranges that are assigned to the
// `node` for allocation to pods. Returns a list of the form
// "<ip>/<netmask>".
func (g *Cloud) AliasRanges(nodeName types.NodeName) (cidrs []string, err error) {
	ctx, cancel := cloud.ContextWithCallTimeout()
	defer cancel()

	var instance *gceInstance
	instance, err = g.getInstanceByName(mapNodeNameToInstanceName(nodeName))
	if err != nil {
		return
	}

	var res *computebeta.Instance
	res, err = g.c.BetaInstances().Get(ctx, meta.ZonalKey(instance.Name, lastComponent(instance.Zone)))
	if err != nil {
		return
	}

	for _, networkInterface := range res.NetworkInterfaces {
		for _, r := range networkInterface.AliasIpRanges {
			cidrs = append(cidrs, r.IpCidrRange)
		}
	}
	return
}

// AddAliasToInstance adds an alias to the given instance from the named
// secondary range.
func (g *Cloud) AddAliasToInstance(nodeName types.NodeName, alias *net.IPNet) error {
	ctx, cancel := cloud.ContextWithCallTimeout()
	defer cancel()

	v1instance, err := g.getInstanceByName(mapNodeNameToInstanceName(nodeName))
	if err != nil {
		return err
	}
	instance, err := g.c.BetaInstances().Get(ctx, meta.ZonalKey(v1instance.Name, lastComponent(v1instance.Zone)))
	if err != nil {
		return err
	}

	switch len(instance.NetworkInterfaces) {
	case 0:
		return fmt.Errorf("instance %q has no network interfaces", nodeName)
	case 1:
	default:
		klog.Warningf("Instance %q has more than one network interface, using only the first (%v)",
			nodeName, instance.NetworkInterfaces)
	}

	iface := &computebeta.NetworkInterface{}
	iface.Name = instance.NetworkInterfaces[0].Name
	iface.Fingerprint = instance.NetworkInterfaces[0].Fingerprint
	iface.AliasIpRanges = append(iface.AliasIpRanges, &computebeta.AliasIpRange{
		IpCidrRange:         alias.String(),
		SubnetworkRangeName: g.secondaryRangeName,
	})

	mc := newInstancesMetricContext("add_alias", v1instance.Zone)
	err = g.c.BetaInstances().UpdateNetworkInterface(ctx, meta.ZonalKey(instance.Name, lastComponent(instance.Zone)), iface.Name, iface)
	return mc.Observe(err)
}

// Gets the named instances, returning cloudprovider.InstanceNotFound if any
// instance is not found
func (g *Cloud) getInstancesByNames(names []string) ([]*gceInstance, error) {
	ctx, cancel := cloud.ContextWithCallTimeout()
	defer cancel()

	found := map[string]*gceInstance{}
	remaining := len(names)

	nodeInstancePrefix := g.nodeInstancePrefix
	for _, name := range names {
		name = canonicalizeInstanceName(name)
		if !strings.HasPrefix(name, g.nodeInstancePrefix) {
			klog.Warningf("Instance %q does not conform to prefix %q, removing filter", name, g.nodeInstancePrefix)
			nodeInstancePrefix = ""
		}
		found[name] = nil
	}

	for _, zone := range g.managedZones {
		if remaining == 0 {
			break
		}
		instances, err := g.c.Instances().List(ctx, zone, filter.Regexp("name", nodeInstancePrefix+".*"))
		if err != nil {
			return nil, err
		}
		for _, inst := range instances {
			if remaining == 0 {
				break
			}
			if _, ok := found[inst.Name]; !ok {
				continue
			}
			if found[inst.Name] != nil {
				klog.Errorf("Instance name %q was duplicated (in zone %q and %q)", inst.Name, zone, found[inst.Name].Zone)
				continue
			}
			found[inst.Name] = &gceInstance{
				Zone:  zone,
				Name:  inst.Name,
				ID:    inst.Id,
				Disks: inst.Disks,
				Type:  lastComponent(inst.MachineType),
			}
			remaining--
		}
	}

	if remaining > 0 {
		var failed []string
		for k := range found {
			if found[k] == nil {
				failed = append(failed, k)
			}
		}
		klog.Errorf("Failed to retrieve instances: %v", failed)
		return nil, cloudprovider.InstanceNotFound
	}

	var ret []*gceInstance
	for _, instance := range found {
		ret = append(ret, instance)
	}

	return ret, nil
}

// Gets the named instance, returning cloudprovider.InstanceNotFound if the instance is not found
func (g *Cloud) getInstanceByName(name string) (*gceInstance, error) {
	// Avoid changing behaviour when not managing multiple zones
	for _, zone := range g.managedZones {
		instance, err := g.getInstanceFromProjectInZoneByName(g.projectID, zone, name)
		if err != nil {
			if isHTTPErrorCode(err, http.StatusNotFound) {
				continue
			}
			klog.Errorf("getInstanceByName: failed to get instance %s in zone %s; err: %v", name, zone, err)
			return nil, err
		}
		return instance, nil
	}

	return nil, cloudprovider.InstanceNotFound
}

func (g *Cloud) getInstanceFromProjectInZoneByName(project, zone, name string) (*gceInstance, error) {
	ctx, cancel := cloud.ContextWithCallTimeout()
	defer cancel()

	name = canonicalizeInstanceName(name)
	mc := newInstancesMetricContext("get", zone)
	res, err := g.c.Instances().Get(ctx, meta.ZonalKey(name, zone))
	mc.Observe(err)
	if err != nil {
		return nil, err
	}
	return &gceInstance{
		Zone:  lastComponent(res.Zone),
		Name:  res.Name,
		ID:    res.Id,
		Disks: res.Disks,
		Type:  lastComponent(res.MachineType),
	}, nil
}

func getInstanceIDViaMetadata() (string, error) {
	result, err := metadata.Get("instance/hostname")
	if err != nil {
		return "", err
	}
	parts := strings.Split(result, ".")
	if len(parts) == 0 {
		return "", fmt.Errorf("unexpected response: %s", result)
	}
	return parts[0], nil
}

func getCurrentMachineTypeViaMetadata() (string, error) {
	mType, err := metadata.Get("instance/machine-type")
	if err != nil {
		return "", fmt.Errorf("couldn't get machine type: %v", err)
	}
	parts := strings.Split(mType, "/")
	if len(parts) != 4 {
		return "", fmt.Errorf("unexpected response for machine type: %s", mType)
	}

	return parts[3], nil
}

// isCurrentInstance uses metadata server to check if specified
// instanceID matches current machine's instanceID
func (g *Cloud) isCurrentInstance(instanceID string) bool {
	currentInstanceID, err := getInstanceIDViaMetadata()
	if err != nil {
		// Log and swallow error
		klog.Errorf("Failed to fetch instanceID via Metadata: %v", err)
		return false
	}

	return currentInstanceID == canonicalizeInstanceName(instanceID)
}

// ComputeHostTags grabs all tags from all instances being added to the pool.
// * The longest tag that is a prefix of the instance name is used
// * If any instance has no matching prefix tag, return error
// Invoking this method to get host tags is risky since it depends on the
// format of the host names in the cluster. Only use it as a fallback if
// gce.nodeTags is unspecified
func (g *Cloud) computeHostTags(hosts []*gceInstance) ([]string, error) {
	ctx, cancel := cloud.ContextWithCallTimeout()
	defer cancel()

	// TODO: We could store the tags in gceInstance, so we could have already fetched it
	hostNamesByZone := make(map[string]map[string]bool) // map of zones -> map of names -> bool (for easy lookup)
	nodeInstancePrefix := g.nodeInstancePrefix
	for _, host := range hosts {
		if !strings.HasPrefix(host.Name, g.nodeInstancePrefix) {
			klog.Warningf("instance %v does not conform to prefix '%s', ignoring filter", host, g.nodeInstancePrefix)
			nodeInstancePrefix = ""
		}

		z, ok := hostNamesByZone[host.Zone]
		if !ok {
			z = make(map[string]bool)
			hostNamesByZone[host.Zone] = z
		}
		z[host.Name] = true
	}

	tags := sets.NewString()

	filt := filter.None
	if nodeInstancePrefix != "" {
		filt = filter.Regexp("name", nodeInstancePrefix+".*")
	}
	for zone, hostNames := range hostNamesByZone {
		instances, err := g.c.Instances().List(ctx, zone, filt)
		if err != nil {
			return nil, err
		}
		for _, instance := range instances {
			if !hostNames[instance.Name] {
				continue
			}
			longestTag := ""
			for _, tag := range instance.Tags.Items {
				if strings.HasPrefix(instance.Name, tag) && len(tag) > len(longestTag) {
					longestTag = tag
				}
			}
			if len(longestTag) > 0 {
				tags.Insert(longestTag)
			} else {
				return nil, fmt.Errorf("could not find any tag that is a prefix of instance name for instance %s", instance.Name)
			}
		}
	}
	if len(tags) == 0 {
		return nil, fmt.Errorf("no instances found")
	}
	return tags.List(), nil
}

// GetNodeTags will first try returning the list of tags specified in GCE cloud Configuration.
// If they weren't provided, it'll compute the host tags with the given hostnames. If the list
// of hostnames has not changed, a cached set of nodetags are returned.
func (g *Cloud) GetNodeTags(nodeNames []string) ([]string, error) {
	// If nodeTags were specified through configuration, use them
	if len(g.nodeTags) > 0 {
		return g.nodeTags, nil
	}

	g.computeNodeTagLock.Lock()
	defer g.computeNodeTagLock.Unlock()

	// Early return if hosts have not changed
	hosts := sets.NewString(nodeNames...)
	if hosts.Equal(g.lastKnownNodeNames) {
		return g.lastComputedNodeTags, nil
	}

	// Get GCE instance data by hostname
	instances, err := g.getInstancesByNames(nodeNames)
	if err != nil {
		return nil, err
	}

	// Determine list of host tags
	tags, err := g.computeHostTags(instances)
	if err != nil {
		return nil, err
	}

	// Save the list of tags
	g.lastKnownNodeNames = hosts
	g.lastComputedNodeTags = tags
	return tags, nil
}<|MERGE_RESOLUTION|>--- conflicted
+++ resolved
@@ -97,11 +97,7 @@
 	}
 
 	if internalDNSFull, err := metadata.Get("instance/hostname"); err != nil {
-<<<<<<< HEAD
-		glog.Warningf("couldn't get full internal DNS name: %v", err)
-=======
 		klog.Warningf("couldn't get full internal DNS name: %v", err)
->>>>>>> e9a81cf8
 	} else {
 		addresses = append(addresses,
 			v1.NodeAddress{Type: v1.NodeInternalDNS, Address: internalDNSFull},
