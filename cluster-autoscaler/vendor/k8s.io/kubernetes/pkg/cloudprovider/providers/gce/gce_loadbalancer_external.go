/*
Copyright 2017 The Kubernetes Authors.

Licensed under the Apache License, Version 2.0 (the "License");
you may not use this file except in compliance with the License.
You may obtain a copy of the License at

    http://www.apache.org/licenses/LICENSE-2.0

Unless required by applicable law or agreed to in writing, software
distributed under the License is distributed on an "AS IS" BASIS,
WITHOUT WARRANTIES OR CONDITIONS OF ANY KIND, either express or implied.
See the License for the specific language governing permissions and
limitations under the License.
*/

package gce

import (
	"context"
	"fmt"
	"net/http"
	"strconv"
	"strings"

	"k8s.io/api/core/v1"
	"k8s.io/apimachinery/pkg/types"
	utilerrors "k8s.io/apimachinery/pkg/util/errors"
	"k8s.io/apimachinery/pkg/util/sets"
	apiservice "k8s.io/kubernetes/pkg/api/v1/service"
	"k8s.io/kubernetes/pkg/cloudprovider/providers/gce/cloud"
	netsets "k8s.io/kubernetes/pkg/util/net/sets"

	computealpha "google.golang.org/api/compute/v0.alpha"
	compute "google.golang.org/api/compute/v1"
	"k8s.io/klog"
)

// ensureExternalLoadBalancer is the external implementation of LoadBalancer.EnsureLoadBalancer.
// Our load balancers in GCE consist of four separate GCE resources - a static
// IP address, a firewall rule, a target pool, and a forwarding rule. This
// function has to manage all of them.
//
// Due to an interesting series of design decisions, this handles both creating
// new load balancers and updating existing load balancers, recognizing when
// each is needed.
<<<<<<< HEAD
func (gce *GCECloud) ensureExternalLoadBalancer(clusterName string, clusterID string, apiService *v1.Service, existingFwdRule *compute.ForwardingRule, nodes []*v1.Node) (*v1.LoadBalancerStatus, error) {
=======
func (g *Cloud) ensureExternalLoadBalancer(clusterName string, clusterID string, apiService *v1.Service, existingFwdRule *compute.ForwardingRule, nodes []*v1.Node) (*v1.LoadBalancerStatus, error) {
>>>>>>> e9a81cf8
	if len(nodes) == 0 {
		return nil, fmt.Errorf("Cannot EnsureLoadBalancer() with no hosts")
	}

	hostNames := nodeNames(nodes)
	supportsNodesHealthCheck := supportsNodesHealthCheck(nodes)
	hosts, err := g.getInstancesByNames(hostNames)
	if err != nil {
		return nil, err
	}

<<<<<<< HEAD
	loadBalancerName := gce.GetLoadBalancerName(context.TODO(), clusterName, apiService)
=======
	loadBalancerName := g.GetLoadBalancerName(context.TODO(), clusterName, apiService)
>>>>>>> e9a81cf8
	requestedIP := apiService.Spec.LoadBalancerIP
	ports := apiService.Spec.Ports
	portStr := []string{}
	for _, p := range apiService.Spec.Ports {
		portStr = append(portStr, fmt.Sprintf("%s/%d", p.Protocol, p.Port))
	}

	serviceName := types.NamespacedName{Namespace: apiService.Namespace, Name: apiService.Name}
	lbRefStr := fmt.Sprintf("%v(%v)", loadBalancerName, serviceName)
	klog.V(2).Infof("ensureExternalLoadBalancer(%s, %v, %v, %v, %v, %v)", lbRefStr, g.region, requestedIP, portStr, hostNames, apiService.Annotations)

	// Check the current and the desired network tiers. If they do not match,
	// tear down the existing resources with the wrong tier.
	netTier, err := g.getServiceNetworkTier(apiService)
	if err != nil {
		klog.Errorf("ensureExternalLoadBalancer(%s): Failed to get the desired network tier: %v.", lbRefStr, err)
		return nil, err
	}
	klog.V(4).Infof("ensureExternalLoadBalancer(%s): Desired network tier %q.", lbRefStr, netTier)
	if g.AlphaFeatureGate.Enabled(AlphaFeatureNetworkTiers) {
		g.deleteWrongNetworkTieredResources(loadBalancerName, lbRefStr, netTier)
	}

	// Check if the forwarding rule exists, and if so, what its IP is.
	fwdRuleExists, fwdRuleNeedsUpdate, fwdRuleIP, err := g.forwardingRuleNeedsUpdate(loadBalancerName, g.region, requestedIP, ports)
	if err != nil {
		return nil, err
	}
	if !fwdRuleExists {
		klog.V(2).Infof("ensureExternalLoadBalancer(%s): Forwarding rule %v doesn't exist.", lbRefStr, loadBalancerName)
	}

	// Make sure we know which IP address will be used and have properly reserved
	// it as static before moving forward with the rest of our operations.
	//
	// We use static IP addresses when updating a load balancer to ensure that we
	// can replace the load balancer's other components without changing the
	// address its service is reachable on. We do it this way rather than always
	// keeping the static IP around even though this is more complicated because
	// it makes it less likely that we'll run into quota issues. Only 7 static
	// IP addresses are allowed per region by default.
	//
	// We could let an IP be allocated for us when the forwarding rule is created,
	// but we need the IP to set up the firewall rule, and we want to keep the
	// forwarding rule creation as the last thing that needs to be done in this
	// function in order to maintain the invariant that "if the forwarding rule
	// exists, the LB has been fully created".
	ipAddressToUse := ""

	// Through this process we try to keep track of whether it is safe to
	// release the IP that was allocated.  If the user specifically asked for
	// an IP, we assume they are managing it themselves.  Otherwise, we will
	// release the IP in case of early-terminating failure or upon successful
	// creating of the LB.
	// TODO(#36535): boil this logic down into a set of component functions
	// and key the flag values off of errors returned.
	isUserOwnedIP := false // if this is set, we never release the IP
	isSafeToReleaseIP := false
	defer func() {
		if isUserOwnedIP {
			return
		}
		if isSafeToReleaseIP {
			if err := g.DeleteRegionAddress(loadBalancerName, g.region); err != nil && !isNotFound(err) {
				klog.Errorf("ensureExternalLoadBalancer(%s): Failed to release static IP %s in region %v: %v.", lbRefStr, ipAddressToUse, g.region, err)
			} else if isNotFound(err) {
				klog.V(2).Infof("ensureExternalLoadBalancer(%s): IP address %s is not reserved.", lbRefStr, ipAddressToUse)
			} else {
				klog.Infof("ensureExternalLoadBalancer(%s): Released static IP %s.", lbRefStr, ipAddressToUse)
			}
		} else {
			klog.Warningf("ensureExternalLoadBalancer(%s): Orphaning static IP %s in region %v: %v.", lbRefStr, ipAddressToUse, g.region, err)
		}
	}()

	if requestedIP != "" {
		// If user requests a specific IP address, verify first. No mutation to
		// the GCE resources will be performed in the verification process.
		isUserOwnedIP, err = verifyUserRequestedIP(g, g.region, requestedIP, fwdRuleIP, lbRefStr, netTier)
		if err != nil {
			return nil, err
		}
		ipAddressToUse = requestedIP
	}

	if !isUserOwnedIP {
		// If we are not using the user-owned IP, either promote the
		// emphemeral IP used by the fwd rule, or create a new static IP.
		ipAddr, existed, err := ensureStaticIP(g, loadBalancerName, serviceName.String(), g.region, fwdRuleIP, netTier)
		if err != nil {
			return nil, fmt.Errorf("failed to ensure a static IP for load balancer (%s): %v", lbRefStr, err)
		}
		klog.Infof("ensureExternalLoadBalancer(%s): Ensured IP address %s (tier: %s).", lbRefStr, ipAddr, netTier)
		// If the IP was not owned by the user, but it already existed, it
		// could indicate that the previous update cycle failed. We can use
		// this IP and try to run through the process again, but we should
		// not release the IP unless it is explicitly flagged as OK.
		isSafeToReleaseIP = !existed
		ipAddressToUse = ipAddr
	}

	// Deal with the firewall next. The reason we do this here rather than last
	// is because the forwarding rule is used as the indicator that the load
	// balancer is fully created - it's what getLoadBalancer checks for.
	// Check if user specified the allow source range
	sourceRanges, err := apiservice.GetLoadBalancerSourceRanges(apiService)
	if err != nil {
		return nil, err
	}

	firewallExists, firewallNeedsUpdate, err := g.firewallNeedsUpdate(loadBalancerName, serviceName.String(), g.region, ipAddressToUse, ports, sourceRanges)
	if err != nil {
		return nil, err
	}

	if firewallNeedsUpdate {
		desc := makeFirewallDescription(serviceName.String(), ipAddressToUse)
		// Unlike forwarding rules and target pools, firewalls can be updated
		// without needing to be deleted and recreated.
		if firewallExists {
			klog.Infof("ensureExternalLoadBalancer(%s): Updating firewall.", lbRefStr)
			if err := g.updateFirewall(apiService, MakeFirewallName(loadBalancerName), g.region, desc, sourceRanges, ports, hosts); err != nil {
				return nil, err
			}
			klog.Infof("ensureExternalLoadBalancer(%s): Updated firewall.", lbRefStr)
		} else {
			klog.Infof("ensureExternalLoadBalancer(%s): Creating firewall.", lbRefStr)
			if err := g.createFirewall(apiService, MakeFirewallName(loadBalancerName), g.region, desc, sourceRanges, ports, hosts); err != nil {
				return nil, err
			}
			klog.Infof("ensureExternalLoadBalancer(%s): Created firewall.", lbRefStr)
		}
	}

	tpExists, tpNeedsRecreation, err := g.targetPoolNeedsRecreation(loadBalancerName, g.region, apiService.Spec.SessionAffinity)
	if err != nil {
		return nil, err
	}
	if !tpExists {
		klog.Infof("ensureExternalLoadBalancer(%s): Target pool for service doesn't exist.", lbRefStr)
	}

	// Check which health check needs to create and which health check needs to delete.
	// Health check management is coupled with target pool operation to prevent leaking.
	var hcToCreate, hcToDelete *compute.HttpHealthCheck
	hcLocalTrafficExisting, err := g.GetHTTPHealthCheck(loadBalancerName)
	if err != nil && !isHTTPErrorCode(err, http.StatusNotFound) {
		return nil, fmt.Errorf("error checking HTTP health check for load balancer (%s): %v", lbRefStr, err)
	}
	if path, healthCheckNodePort := apiservice.GetServiceHealthCheckPathPort(apiService); path != "" {
		klog.V(4).Infof("ensureExternalLoadBalancer(%s): Service needs local traffic health checks on: %d%s.", lbRefStr, healthCheckNodePort, path)
		if hcLocalTrafficExisting == nil {
			// This logic exists to detect a transition for non-OnlyLocal to OnlyLocal service
			// turn on the tpNeedsRecreation flag to delete/recreate fwdrule/tpool updating the
			// target pool to use local traffic health check.
			klog.V(2).Infof("ensureExternalLoadBalancer(%s): Updating from nodes health checks to local traffic health checks.", lbRefStr)
			if supportsNodesHealthCheck {
				hcToDelete = makeHTTPHealthCheck(MakeNodesHealthCheckName(clusterID), GetNodesHealthCheckPath(), GetNodesHealthCheckPort())
			}
			tpNeedsRecreation = true
		}
		hcToCreate = makeHTTPHealthCheck(loadBalancerName, path, healthCheckNodePort)
	} else {
		klog.V(4).Infof("ensureExternalLoadBalancer(%s): Service needs nodes health checks.", lbRefStr)
		if hcLocalTrafficExisting != nil {
			// This logic exists to detect a transition from OnlyLocal to non-OnlyLocal service
			// and turn on the tpNeedsRecreation flag to delete/recreate fwdrule/tpool updating the
			// target pool to use nodes health check.
			klog.V(2).Infof("ensureExternalLoadBalancer(%s): Updating from local traffic health checks to nodes health checks.", lbRefStr)
			hcToDelete = hcLocalTrafficExisting
			tpNeedsRecreation = true
		}
		if supportsNodesHealthCheck {
			hcToCreate = makeHTTPHealthCheck(MakeNodesHealthCheckName(clusterID), GetNodesHealthCheckPath(), GetNodesHealthCheckPort())
		}
	}
	// Now we get to some slightly more interesting logic.
	// First, neither target pools nor forwarding rules can be updated in place -
	// they have to be deleted and recreated.
	// Second, forwarding rules are layered on top of target pools in that you
	// can't delete a target pool that's currently in use by a forwarding rule.
	// Thus, we have to tear down the forwarding rule if either it or the target
	// pool needs to be updated.
	if fwdRuleExists && (fwdRuleNeedsUpdate || tpNeedsRecreation) {
		// Begin critical section. If we have to delete the forwarding rule,
		// and something should fail before we recreate it, don't release the
		// IP.  That way we can come back to it later.
		isSafeToReleaseIP = false
		if err := g.DeleteRegionForwardingRule(loadBalancerName, g.region); err != nil && !isNotFound(err) {
			return nil, fmt.Errorf("failed to delete existing forwarding rule for load balancer (%s) update: %v", lbRefStr, err)
		}
		klog.Infof("ensureExternalLoadBalancer(%s): Deleted forwarding rule.", lbRefStr)
	}

	if err := g.ensureTargetPoolAndHealthCheck(tpExists, tpNeedsRecreation, apiService, loadBalancerName, clusterID, ipAddressToUse, hosts, hcToCreate, hcToDelete); err != nil {
		return nil, err
	}

	if tpNeedsRecreation || fwdRuleNeedsUpdate {
		klog.Infof("ensureExternalLoadBalancer(%s): Creating forwarding rule, IP %s (tier: %s).", lbRefStr, ipAddressToUse, netTier)
		if err := createForwardingRule(g, loadBalancerName, serviceName.String(), g.region, ipAddressToUse, g.targetPoolURL(loadBalancerName), ports, netTier); err != nil {
			return nil, fmt.Errorf("failed to create forwarding rule for load balancer (%s): %v", lbRefStr, err)
		}
		// End critical section.  It is safe to release the static IP (which
		// just demotes it to ephemeral) now that it is attached.  In the case
		// of a user-requested IP, the "is user-owned" flag will be set,
		// preventing it from actually being released.
		isSafeToReleaseIP = true
		klog.Infof("ensureExternalLoadBalancer(%s): Created forwarding rule, IP %s.", lbRefStr, ipAddressToUse)
	}

	status := &v1.LoadBalancerStatus{}
	status.Ingress = []v1.LoadBalancerIngress{{IP: ipAddressToUse}}

	return status, nil
}

// updateExternalLoadBalancer is the external implementation of LoadBalancer.UpdateLoadBalancer.
func (g *Cloud) updateExternalLoadBalancer(clusterName string, service *v1.Service, nodes []*v1.Node) error {
	hosts, err := g.getInstancesByNames(nodeNames(nodes))
	if err != nil {
		return err
	}

<<<<<<< HEAD
	loadBalancerName := gce.GetLoadBalancerName(context.TODO(), clusterName, service)
	return gce.updateTargetPool(loadBalancerName, hosts)
}

// ensureExternalLoadBalancerDeleted is the external implementation of LoadBalancer.EnsureLoadBalancerDeleted
func (gce *GCECloud) ensureExternalLoadBalancerDeleted(clusterName, clusterID string, service *v1.Service) error {
	loadBalancerName := gce.GetLoadBalancerName(context.TODO(), clusterName, service)
=======
	loadBalancerName := g.GetLoadBalancerName(context.TODO(), clusterName, service)
	return g.updateTargetPool(loadBalancerName, hosts)
}

// ensureExternalLoadBalancerDeleted is the external implementation of LoadBalancer.EnsureLoadBalancerDeleted
func (g *Cloud) ensureExternalLoadBalancerDeleted(clusterName, clusterID string, service *v1.Service) error {
	loadBalancerName := g.GetLoadBalancerName(context.TODO(), clusterName, service)
>>>>>>> e9a81cf8
	serviceName := types.NamespacedName{Namespace: service.Namespace, Name: service.Name}
	lbRefStr := fmt.Sprintf("%v(%v)", loadBalancerName, serviceName)

	var hcNames []string
	if path, _ := apiservice.GetServiceHealthCheckPathPort(service); path != "" {
		hcToDelete, err := g.GetHTTPHealthCheck(loadBalancerName)
		if err != nil && !isHTTPErrorCode(err, http.StatusNotFound) {
			klog.Infof("ensureExternalLoadBalancerDeleted(%s): Failed to retrieve health check:%v.", lbRefStr, err)
			return err
		}
		// If we got 'StatusNotFound' LB was already deleted and it's safe to ignore.
		if err == nil {
			hcNames = append(hcNames, hcToDelete.Name)
		}
	} else {
		// EnsureLoadBalancerDeleted() could be triggered by changing service from
		// LoadBalancer type to others. In this case we have no idea whether it was
		// using local traffic health check or nodes health check. Attempt to delete
		// both to prevent leaking.
		hcNames = append(hcNames, loadBalancerName)
		hcNames = append(hcNames, MakeNodesHealthCheckName(clusterID))
	}

	errs := utilerrors.AggregateGoroutines(
		func() error {
			klog.Infof("ensureExternalLoadBalancerDeleted(%s): Deleting firewall rule.", lbRefStr)
			fwName := MakeFirewallName(loadBalancerName)
			err := ignoreNotFound(g.DeleteFirewall(fwName))
			if isForbidden(err) && g.OnXPN() {
				klog.V(4).Infof("ensureExternalLoadBalancerDeleted(%s): Do not have permission to delete firewall rule %v (on XPN). Raising event.", lbRefStr, fwName)
				g.raiseFirewallChangeNeededEvent(service, FirewallToGCloudDeleteCmd(fwName, g.NetworkProjectID()))
				return nil
			}
			return err
		},
		// Even though we don't hold on to static IPs for load balancers, it's
		// possible that EnsureLoadBalancer left one around in a failed
		// creation/update attempt, so make sure we clean it up here just in case.
		func() error {
			klog.Infof("ensureExternalLoadBalancerDeleted(%s): Deleting IP address.", lbRefStr)
			return ignoreNotFound(g.DeleteRegionAddress(loadBalancerName, g.region))
		},
		func() error {
			klog.Infof("ensureExternalLoadBalancerDeleted(%s): Deleting forwarding rule.", lbRefStr)
			// The forwarding rule must be deleted before either the target pool can,
			// unfortunately, so we have to do these two serially.
			if err := ignoreNotFound(g.DeleteRegionForwardingRule(loadBalancerName, g.region)); err != nil {
				return err
			}
			klog.Infof("ensureExternalLoadBalancerDeleted(%s): Deleting target pool.", lbRefStr)
			if err := g.DeleteExternalTargetPoolAndChecks(service, loadBalancerName, g.region, clusterID, hcNames...); err != nil {
				return err
			}
			return nil
		},
	)
	if errs != nil {
		return utilerrors.Flatten(errs)
	}
	return nil
}

// DeleteExternalTargetPoolAndChecks Deletes an external load balancer pool and verifies the operation
func (g *Cloud) DeleteExternalTargetPoolAndChecks(service *v1.Service, name, region, clusterID string, hcNames ...string) error {
	serviceName := types.NamespacedName{Namespace: service.Namespace, Name: service.Name}
	lbRefStr := fmt.Sprintf("%v(%v)", name, serviceName)

	if err := g.DeleteTargetPool(name, region); err != nil && isHTTPErrorCode(err, http.StatusNotFound) {
		klog.Infof("DeleteExternalTargetPoolAndChecks(%v): Target pool already deleted. Continuing to delete other resources.", lbRefStr)
	} else if err != nil {
		klog.Warningf("DeleteExternalTargetPoolAndChecks(%v): Failed to delete target pool, got error %s.", lbRefStr, err.Error())
		return err
	}

	// Deletion of health checks is allowed only after the TargetPool reference is deleted
	for _, hcName := range hcNames {
		if err := func() error {
			// Check whether it is nodes health check, which has different name from the load-balancer.
			isNodesHealthCheck := hcName != name
			if isNodesHealthCheck {
				// Lock to prevent deleting necessary nodes health check before it gets attached
				// to target pool.
				g.sharedResourceLock.Lock()
				defer g.sharedResourceLock.Unlock()
			}
			klog.Infof("DeleteExternalTargetPoolAndChecks(%v): Deleting health check %v.", lbRefStr, hcName)
			if err := g.DeleteHTTPHealthCheck(hcName); err != nil {
				// Delete nodes health checks will fail if any other target pool is using it.
				if isInUsedByError(err) {
					klog.V(4).Infof("DeleteExternalTargetPoolAndChecks(%v): Health check %v is in used: %v.", lbRefStr, hcName, err)
					return nil
				} else if !isHTTPErrorCode(err, http.StatusNotFound) {
					klog.Warningf("DeleteExternalTargetPoolAndChecks(%v): Failed to delete health check %v: %v.", lbRefStr, hcName, err)
					return err
				}
				// StatusNotFound could happen when:
				// - This is the first attempt but we pass in a healthcheck that is already deleted
				//   to prevent leaking.
				// - This is the first attempt but user manually deleted the heathcheck.
				// - This is a retry and in previous round we failed to delete the healthcheck firewall
				//   after deleted the healthcheck.
				// We continue to delete the healthcheck firewall to prevent leaking.
				klog.V(4).Infof("DeleteExternalTargetPoolAndChecks(%v): Health check %v is already deleted.", lbRefStr, hcName)
			}
			// If health check is deleted without error, it means no load-balancer is using it.
			// So we should delete the health check firewall as well.
			fwName := MakeHealthCheckFirewallName(clusterID, hcName, isNodesHealthCheck)
			klog.Infof("DeleteExternalTargetPoolAndChecks(%v): Deleting health check firewall %v.", lbRefStr, fwName)
			if err := ignoreNotFound(g.DeleteFirewall(fwName)); err != nil {
				if isForbidden(err) && g.OnXPN() {
					klog.V(4).Infof("DeleteExternalTargetPoolAndChecks(%v): Do not have permission to delete firewall rule %v (on XPN). Raising event.", lbRefStr, fwName)
					g.raiseFirewallChangeNeededEvent(service, FirewallToGCloudDeleteCmd(fwName, g.NetworkProjectID()))
					return nil
				}
				return err
			}
			return nil
		}(); err != nil {
			return err
		}
	}

	return nil
}

// verifyUserRequestedIP checks the user-provided IP to see whether it meets
// all the expected attributes for the load balancer, and returns an error if
// the verification failed. It also returns a boolean to indicate whether the
// IP address is considered owned by the user (i.e., not managed by the
// controller.
func verifyUserRequestedIP(s CloudAddressService, region, requestedIP, fwdRuleIP, lbRef string, desiredNetTier cloud.NetworkTier) (isUserOwnedIP bool, err error) {
	if requestedIP == "" {
		return false, nil
	}
	// If a specific IP address has been requested, we have to respect the
	// user's request and use that IP. If the forwarding rule was already using
	// a different IP, it will be harmlessly abandoned because it was only an
	// ephemeral IP (or it was a different static IP owned by the user, in which
	// case we shouldn't delete it anyway).
	existingAddress, err := s.GetRegionAddressByIP(region, requestedIP)
	if err != nil && !isNotFound(err) {
		klog.Errorf("verifyUserRequestedIP: failed to check whether the requested IP %q for LB %s exists: %v", requestedIP, lbRef, err)
		return false, err
	}
	if err == nil {
		// The requested IP is a static IP, owned and managed by the user.

		// Check if the network tier of the static IP matches the desired
		// network tier.
		netTierStr, err := s.getNetworkTierFromAddress(existingAddress.Name, region)
		if err != nil {
			return false, fmt.Errorf("failed to check the network tier of the IP %q: %v", requestedIP, err)
		}
		netTier := cloud.NetworkTierGCEValueToType(netTierStr)
		if netTier != desiredNetTier {
			klog.Errorf("verifyUserRequestedIP: requested static IP %q (name: %s) for LB %s has network tier %s, need %s.", requestedIP, existingAddress.Name, lbRef, netTier, desiredNetTier)
			return false, fmt.Errorf("requrested IP %q belongs to the %s network tier; expected %s", requestedIP, netTier, desiredNetTier)
		}
		klog.V(4).Infof("verifyUserRequestedIP: the requested static IP %q (name: %s, tier: %s) for LB %s exists.", requestedIP, existingAddress.Name, netTier, lbRef)
		return true, nil
	}
	if requestedIP == fwdRuleIP {
		// The requested IP is not a static IP, but is currently assigned
		// to this forwarding rule, so we can just use it.
		klog.V(4).Infof("verifyUserRequestedIP: the requested IP %q is not static, but is currently in use by for LB %s", requestedIP, lbRef)
		return false, nil
	}
	// The requested IP is not static and it is not assigned to the
	// current forwarding rule.  It might be attached to a different
	// rule or it might not be part of this project at all.  Either
	// way, we can't use it.
	klog.Errorf("verifyUserRequestedIP: requested IP %q for LB %s is neither static nor assigned to the LB", requestedIP, lbRef)
	return false, fmt.Errorf("requested ip %q is neither static nor assigned to the LB", requestedIP)
}

func (g *Cloud) ensureTargetPoolAndHealthCheck(tpExists, tpNeedsRecreation bool, svc *v1.Service, loadBalancerName, clusterID, ipAddressToUse string, hosts []*gceInstance, hcToCreate, hcToDelete *compute.HttpHealthCheck) error {
	serviceName := types.NamespacedName{Namespace: svc.Namespace, Name: svc.Name}
	lbRefStr := fmt.Sprintf("%v(%v)", loadBalancerName, serviceName)

	if tpExists && tpNeedsRecreation {
		// Pass healthchecks to DeleteExternalTargetPoolAndChecks to cleanup health checks after cleaning up the target pool itself.
		var hcNames []string
		if hcToDelete != nil {
			hcNames = append(hcNames, hcToDelete.Name)
		}
		if err := g.DeleteExternalTargetPoolAndChecks(svc, loadBalancerName, g.region, clusterID, hcNames...); err != nil {
			return fmt.Errorf("failed to delete existing target pool for load balancer (%s) update: %v", lbRefStr, err)
		}
		klog.Infof("ensureTargetPoolAndHealthCheck(%s): Deleted target pool.", lbRefStr)
	}
	// Once we've deleted the resources (if necessary), build them back up (or for
	// the first time if they're new).
	if tpNeedsRecreation {
		createInstances := hosts
		if len(hosts) > maxTargetPoolCreateInstances {
			createInstances = createInstances[:maxTargetPoolCreateInstances]
		}
		if err := g.createTargetPoolAndHealthCheck(svc, loadBalancerName, serviceName.String(), ipAddressToUse, g.region, clusterID, createInstances, hcToCreate); err != nil {
			return fmt.Errorf("failed to create target pool for load balancer (%s): %v", lbRefStr, err)
		}
		if hcToCreate != nil {
			klog.Infof("ensureTargetPoolAndHealthCheck(%s): Created health checks %v.", lbRefStr, hcToCreate.Name)
		}
		if len(hosts) <= maxTargetPoolCreateInstances {
			klog.Infof("ensureTargetPoolAndHealthCheck(%s): Created target pool.", lbRefStr)
		} else {
			klog.Infof("ensureTargetPoolAndHealthCheck(%s): Created initial target pool (now updating the remaining %d hosts).", lbRefStr, len(hosts)-maxTargetPoolCreateInstances)
			if err := g.updateTargetPool(loadBalancerName, hosts); err != nil {
				return fmt.Errorf("failed to update target pool for load balancer (%s): %v", lbRefStr, err)
			}
			klog.Infof("ensureTargetPoolAndHealthCheck(%s): Updated target pool (with %d hosts).", lbRefStr, len(hosts)-maxTargetPoolCreateInstances)
		}
	} else if tpExists {
		// Ensure hosts are updated even if there is no other changes required on target pool.
		if err := g.updateTargetPool(loadBalancerName, hosts); err != nil {
			return fmt.Errorf("failed to update target pool for load balancer (%s): %v", lbRefStr, err)
		}
		klog.Infof("ensureTargetPoolAndHealthCheck(%s): Updated target pool (with %d hosts).", lbRefStr, len(hosts))
		if hcToCreate != nil {
			if hc, err := g.ensureHTTPHealthCheck(hcToCreate.Name, hcToCreate.RequestPath, int32(hcToCreate.Port)); err != nil || hc == nil {
				return fmt.Errorf("Failed to ensure health check for %v port %d path %v: %v", loadBalancerName, hcToCreate.Port, hcToCreate.RequestPath, err)
			}
		}
	} else {
		// Panic worthy.
		klog.Errorf("ensureTargetPoolAndHealthCheck(%s): target pool not exists and doesn't need to be created.", lbRefStr)
	}
	return nil
}

func (g *Cloud) createTargetPoolAndHealthCheck(svc *v1.Service, name, serviceName, ipAddress, region, clusterID string, hosts []*gceInstance, hc *compute.HttpHealthCheck) error {
	// health check management is coupled with targetPools to prevent leaks. A
	// target pool is the only thing that requires a health check, so we delete
	// associated checks on teardown, and ensure checks on setup.
	hcLinks := []string{}
	if hc != nil {
		// Check whether it is nodes health check, which has different name from the load-balancer.
		isNodesHealthCheck := hc.Name != name
		if isNodesHealthCheck {
			// Lock to prevent necessary nodes health check / firewall gets deleted.
			g.sharedResourceLock.Lock()
			defer g.sharedResourceLock.Unlock()
		}

		if err := g.ensureHTTPHealthCheckFirewall(svc, serviceName, ipAddress, region, clusterID, hosts, hc.Name, int32(hc.Port), isNodesHealthCheck); err != nil {
			return err
		}
		var err error
		hcRequestPath, hcPort := hc.RequestPath, hc.Port
		if hc, err = g.ensureHTTPHealthCheck(hc.Name, hc.RequestPath, int32(hc.Port)); err != nil || hc == nil {
			return fmt.Errorf("Failed to ensure health check for %v port %d path %v: %v", name, hcPort, hcRequestPath, err)
		}
		hcLinks = append(hcLinks, hc.SelfLink)
	}

	var instances []string
	for _, host := range hosts {
		instances = append(instances, host.makeComparableHostPath())
	}
	klog.Infof("Creating targetpool %v with %d healthchecks", name, len(hcLinks))
	pool := &compute.TargetPool{
		Name:            name,
		Description:     fmt.Sprintf(`{"kubernetes.io/service-name":"%s"}`, serviceName),
		Instances:       instances,
		SessionAffinity: translateAffinityType(svc.Spec.SessionAffinity),
		HealthChecks:    hcLinks,
	}

	if err := g.CreateTargetPool(pool, region); err != nil && !isHTTPErrorCode(err, http.StatusConflict) {
		return err
	}
	return nil
}

func (g *Cloud) updateTargetPool(loadBalancerName string, hosts []*gceInstance) error {
	pool, err := g.GetTargetPool(loadBalancerName, g.region)
	if err != nil {
		return err
	}
	existing := sets.NewString()
	for _, instance := range pool.Instances {
		existing.Insert(hostURLToComparablePath(instance))
	}

	var toAdd []*compute.InstanceReference
	var toRemove []*compute.InstanceReference
	for _, host := range hosts {
		link := host.makeComparableHostPath()
		if !existing.Has(link) {
			toAdd = append(toAdd, &compute.InstanceReference{Instance: link})
		}
		existing.Delete(link)
	}
	for link := range existing {
		toRemove = append(toRemove, &compute.InstanceReference{Instance: link})
	}

	if len(toAdd) > 0 {
		if err := g.AddInstancesToTargetPool(loadBalancerName, g.region, toAdd); err != nil {
			return err
		}
	}

	if len(toRemove) > 0 {
		if err := g.RemoveInstancesFromTargetPool(loadBalancerName, g.region, toRemove); err != nil {
			return err
		}
	}

	// Try to verify that the correct number of nodes are now in the target pool.
	// We've been bitten by a bug here before (#11327) where all nodes were
	// accidentally removed and want to make similar problems easier to notice.
	updatedPool, err := g.GetTargetPool(loadBalancerName, g.region)
	if err != nil {
		return err
	}
	if len(updatedPool.Instances) != len(hosts) {
		klog.Errorf("Unexpected number of instances (%d) in target pool %s after updating (expected %d). Instances in updated pool: %s",
			len(updatedPool.Instances), loadBalancerName, len(hosts), strings.Join(updatedPool.Instances, ","))
		return fmt.Errorf("Unexpected number of instances (%d) in target pool %s after update (expected %d)", len(updatedPool.Instances), loadBalancerName, len(hosts))
	}
	return nil
}

func (g *Cloud) targetPoolURL(name string) string {
	return g.service.BasePath + strings.Join([]string{g.projectID, "regions", g.region, "targetPools", name}, "/")
}

func makeHTTPHealthCheck(name, path string, port int32) *compute.HttpHealthCheck {
	return &compute.HttpHealthCheck{
		Name:               name,
		Port:               int64(port),
		RequestPath:        path,
		Host:               "",
		Description:        makeHealthCheckDescription(name),
		CheckIntervalSec:   gceHcCheckIntervalSeconds,
		TimeoutSec:         gceHcTimeoutSeconds,
		HealthyThreshold:   gceHcHealthyThreshold,
		UnhealthyThreshold: gceHcUnhealthyThreshold,
	}
}

// mergeHTTPHealthChecks reconciles HttpHealthCheck configures to be no smaller
// than the default values.
// E.g. old health check interval is 2s, new default is 8.
// The HC interval will be reconciled to 8 seconds.
// If the existing health check is larger than the default interval,
// the configuration will be kept.
func mergeHTTPHealthChecks(hc, newHC *compute.HttpHealthCheck) *compute.HttpHealthCheck {
	if hc.CheckIntervalSec > newHC.CheckIntervalSec {
		newHC.CheckIntervalSec = hc.CheckIntervalSec
	}
	if hc.TimeoutSec > newHC.TimeoutSec {
		newHC.TimeoutSec = hc.TimeoutSec
	}
	if hc.UnhealthyThreshold > newHC.UnhealthyThreshold {
		newHC.UnhealthyThreshold = hc.UnhealthyThreshold
	}
	if hc.HealthyThreshold > newHC.HealthyThreshold {
		newHC.HealthyThreshold = hc.HealthyThreshold
	}
	return newHC
}

// needToUpdateHTTPHealthChecks checks whether the http healthcheck needs to be
// updated.
func needToUpdateHTTPHealthChecks(hc, newHC *compute.HttpHealthCheck) bool {
	changed := hc.Port != newHC.Port || hc.RequestPath != newHC.RequestPath || hc.Description != newHC.Description
	changed = changed || hc.CheckIntervalSec < newHC.CheckIntervalSec || hc.TimeoutSec < newHC.TimeoutSec
	changed = changed || hc.UnhealthyThreshold < newHC.UnhealthyThreshold || hc.HealthyThreshold < newHC.HealthyThreshold
	return changed
}

func (g *Cloud) ensureHTTPHealthCheck(name, path string, port int32) (hc *compute.HttpHealthCheck, err error) {
	newHC := makeHTTPHealthCheck(name, path, port)
	hc, err = g.GetHTTPHealthCheck(name)
	if hc == nil || err != nil && isHTTPErrorCode(err, http.StatusNotFound) {
		klog.Infof("Did not find health check %v, creating port %v path %v", name, port, path)
		if err = g.CreateHTTPHealthCheck(newHC); err != nil {
			return nil, err
		}
		hc, err = g.GetHTTPHealthCheck(name)
		if err != nil {
			klog.Errorf("Failed to get http health check %v", err)
			return nil, err
		}
		klog.Infof("Created HTTP health check %v healthCheckNodePort: %d", name, port)
		return hc, nil
	}
	// Validate health check fields
	klog.V(4).Infof("Checking http health check params %s", name)
	if needToUpdateHTTPHealthChecks(hc, newHC) {
		klog.Warningf("Health check %v exists but parameters have drifted - updating...", name)
		newHC = mergeHTTPHealthChecks(hc, newHC)
		if err := g.UpdateHTTPHealthCheck(newHC); err != nil {
			klog.Warningf("Failed to reconcile http health check %v parameters", name)
			return nil, err
		}
		klog.V(4).Infof("Corrected health check %v parameters successful", name)
		hc, err = g.GetHTTPHealthCheck(name)
		if err != nil {
			return nil, err
		}
	}
	return hc, nil
}

// Passing nil for requested IP is perfectly fine - it just means that no specific
// IP is being requested.
// Returns whether the forwarding rule exists, whether it needs to be updated,
// what its IP address is (if it exists), and any error we encountered.
func (g *Cloud) forwardingRuleNeedsUpdate(name, region string, loadBalancerIP string, ports []v1.ServicePort) (exists bool, needsUpdate bool, ipAddress string, err error) {
	fwd, err := g.GetRegionForwardingRule(name, region)
	if err != nil {
		if isHTTPErrorCode(err, http.StatusNotFound) {
			return false, true, "", nil
		}
		// Err on the side of caution in case of errors. Caller should notice the error and retry.
		// We never want to end up recreating resources because g api flaked.
		return true, false, "", fmt.Errorf("error getting load balancer's forwarding rule: %v", err)
	}
	// If the user asks for a specific static ip through the Service spec,
	// check that we're actually using it.
	// TODO: we report loadbalancer IP through status, so we want to verify if
	// that matches the forwarding rule as well.
	if loadBalancerIP != "" && loadBalancerIP != fwd.IPAddress {
		klog.Infof("LoadBalancer ip for forwarding rule %v was expected to be %v, but was actually %v", fwd.Name, fwd.IPAddress, loadBalancerIP)
		return true, true, fwd.IPAddress, nil
	}
	portRange, err := loadBalancerPortRange(ports)
	if err != nil {
		// Err on the side of caution in case of errors. Caller should notice the error and retry.
		// We never want to end up recreating resources because g api flaked.
		return true, false, "", err
	}
	if portRange != fwd.PortRange {
		klog.Infof("LoadBalancer port range for forwarding rule %v was expected to be %v, but was actually %v", fwd.Name, fwd.PortRange, portRange)
		return true, true, fwd.IPAddress, nil
	}
	// The service controller verified all the protocols match on the ports, just check the first one
	if string(ports[0].Protocol) != fwd.IPProtocol {
		klog.Infof("LoadBalancer protocol for forwarding rule %v was expected to be %v, but was actually %v", fwd.Name, fwd.IPProtocol, string(ports[0].Protocol))
		return true, true, fwd.IPAddress, nil
	}

	return true, false, fwd.IPAddress, nil
}

// Doesn't check whether the hosts have changed, since host updating is handled
// separately.
func (g *Cloud) targetPoolNeedsRecreation(name, region string, affinityType v1.ServiceAffinity) (exists bool, needsRecreation bool, err error) {
	tp, err := g.GetTargetPool(name, region)
	if err != nil {
		if isHTTPErrorCode(err, http.StatusNotFound) {
			return false, true, nil
		}
		// Err on the side of caution in case of errors. Caller should notice the error and retry.
		// We never want to end up recreating resources because g api flaked.
		return true, false, fmt.Errorf("error getting load balancer's target pool: %v", err)
	}
	// TODO: If the user modifies their Service's session affinity, it *should*
	// reflect in the associated target pool. However, currently not setting the
	// session affinity on a target pool defaults it to the empty string while
	// not setting in on a Service defaults it to None. There is a lack of
	// documentation around the default setting for the target pool, so if we
	// find it's the undocumented empty string, don't blindly recreate the
	// target pool (which results in downtime). Fix this when we have formally
	// defined the defaults on either side.
	if tp.SessionAffinity != "" && translateAffinityType(affinityType) != tp.SessionAffinity {
		klog.Infof("LoadBalancer target pool %v changed affinity from %v to %v", name, tp.SessionAffinity, affinityType)
		return true, true, nil
	}
	return true, false, nil
}

func (h *gceInstance) makeComparableHostPath() string {
	return fmt.Sprintf("/zones/%s/instances/%s", h.Zone, h.Name)
}

func nodeNames(nodes []*v1.Node) []string {
	ret := make([]string, len(nodes))
	for i, node := range nodes {
		ret[i] = node.Name
	}
	return ret
}

func hostURLToComparablePath(hostURL string) string {
	idx := strings.Index(hostURL, "/zones/")
	if idx < 0 {
		return ""
	}
	return hostURL[idx:]
}

func loadBalancerPortRange(ports []v1.ServicePort) (string, error) {
	if len(ports) == 0 {
		return "", fmt.Errorf("no ports specified for GCE load balancer")
	}

	// The service controller verified all the protocols match on the ports, just check and use the first one
	if ports[0].Protocol != v1.ProtocolTCP && ports[0].Protocol != v1.ProtocolUDP {
		return "", fmt.Errorf("Invalid protocol %s, only TCP and UDP are supported", string(ports[0].Protocol))
	}

	minPort := int32(65536)
	maxPort := int32(0)
	for i := range ports {
		if ports[i].Port < minPort {
			minPort = ports[i].Port
		}
		if ports[i].Port > maxPort {
			maxPort = ports[i].Port
		}
	}
	return fmt.Sprintf("%d-%d", minPort, maxPort), nil
}

// translate from what K8s supports to what the cloud provider supports for session affinity.
func translateAffinityType(affinityType v1.ServiceAffinity) string {
	switch affinityType {
	case v1.ServiceAffinityClientIP:
		return gceAffinityTypeClientIP
	case v1.ServiceAffinityNone:
		return gceAffinityTypeNone
	default:
		klog.Errorf("Unexpected affinity type: %v", affinityType)
		return gceAffinityTypeNone
	}
}

func (g *Cloud) firewallNeedsUpdate(name, serviceName, region, ipAddress string, ports []v1.ServicePort, sourceRanges netsets.IPNet) (exists bool, needsUpdate bool, err error) {
	fw, err := g.GetFirewall(MakeFirewallName(name))
	if err != nil {
		if isHTTPErrorCode(err, http.StatusNotFound) {
			return false, true, nil
		}
		return false, false, fmt.Errorf("error getting load balancer's firewall: %v", err)
	}
	if fw.Description != makeFirewallDescription(serviceName, ipAddress) {
		return true, true, nil
	}
	if len(fw.Allowed) != 1 || (fw.Allowed[0].IPProtocol != "tcp" && fw.Allowed[0].IPProtocol != "udp") {
		return true, true, nil
	}
	// Make sure the allowed ports match.
	allowedPorts := make([]string, len(ports))
	for ix := range ports {
		allowedPorts[ix] = strconv.Itoa(int(ports[ix].Port))
	}
	if !equalStringSets(allowedPorts, fw.Allowed[0].Ports) {
		return true, true, nil
	}
	// The service controller already verified that the protocol matches on all ports, no need to check.

	actualSourceRanges, err := netsets.ParseIPNets(fw.SourceRanges...)
	if err != nil {
		// This really shouldn't happen... GCE has returned something unexpected
		klog.Warningf("Error parsing firewall SourceRanges: %v", fw.SourceRanges)
		// We don't return the error, because we can hopefully recover from this by reconfiguring the firewall
		return true, true, nil
	}

	if !sourceRanges.Equal(actualSourceRanges) {
		return true, true, nil
	}
	return true, false, nil
}

func (g *Cloud) ensureHTTPHealthCheckFirewall(svc *v1.Service, serviceName, ipAddress, region, clusterID string, hosts []*gceInstance, hcName string, hcPort int32, isNodesHealthCheck bool) error {
	// Prepare the firewall params for creating / checking.
	desc := fmt.Sprintf(`{"kubernetes.io/cluster-id":"%s"}`, clusterID)
	if !isNodesHealthCheck {
		desc = makeFirewallDescription(serviceName, ipAddress)
	}
	sourceRanges := lbSrcRngsFlag.ipn
	ports := []v1.ServicePort{{Protocol: "tcp", Port: hcPort}}

	fwName := MakeHealthCheckFirewallName(clusterID, hcName, isNodesHealthCheck)
	fw, err := g.GetFirewall(fwName)
	if err != nil {
		if !isHTTPErrorCode(err, http.StatusNotFound) {
			return fmt.Errorf("error getting firewall for health checks: %v", err)
		}
		klog.Infof("Creating firewall %v for health checks.", fwName)
		if err := g.createFirewall(svc, fwName, region, desc, sourceRanges, ports, hosts); err != nil {
			return err
		}
		klog.Infof("Created firewall %v for health checks.", fwName)
		return nil
	}
	// Validate firewall fields.
	if fw.Description != desc ||
		len(fw.Allowed) != 1 ||
		fw.Allowed[0].IPProtocol != string(ports[0].Protocol) ||
		!equalStringSets(fw.Allowed[0].Ports, []string{strconv.Itoa(int(ports[0].Port))}) ||
		!equalStringSets(fw.SourceRanges, sourceRanges.StringSlice()) {
		klog.Warningf("Firewall %v exists but parameters have drifted - updating...", fwName)
		if err := g.updateFirewall(svc, fwName, region, desc, sourceRanges, ports, hosts); err != nil {
			klog.Warningf("Failed to reconcile firewall %v parameters.", fwName)
			return err
		}
		klog.V(4).Infof("Corrected firewall %v parameters successful", fwName)
	}
	return nil
}

func createForwardingRule(s CloudForwardingRuleService, name, serviceName, region, ipAddress, target string, ports []v1.ServicePort, netTier cloud.NetworkTier) error {
	portRange, err := loadBalancerPortRange(ports)
	if err != nil {
		return err
	}
	desc := makeServiceDescription(serviceName)
	ipProtocol := string(ports[0].Protocol)

	switch netTier {
	case cloud.NetworkTierPremium:
		rule := &compute.ForwardingRule{
			Name:        name,
			Description: desc,
			IPAddress:   ipAddress,
			IPProtocol:  ipProtocol,
			PortRange:   portRange,
			Target:      target,
		}
		err = s.CreateRegionForwardingRule(rule, region)
	default:
		rule := &computealpha.ForwardingRule{
			Name:        name,
			Description: desc,
			IPAddress:   ipAddress,
			IPProtocol:  ipProtocol,
			PortRange:   portRange,
			Target:      target,
			NetworkTier: netTier.ToGCEValue(),
		}
		err = s.CreateAlphaRegionForwardingRule(rule, region)
	}

	if err != nil && !isHTTPErrorCode(err, http.StatusConflict) {
		return err
	}

	return nil
}

func (g *Cloud) createFirewall(svc *v1.Service, name, region, desc string, sourceRanges netsets.IPNet, ports []v1.ServicePort, hosts []*gceInstance) error {
	firewall, err := g.firewallObject(name, region, desc, sourceRanges, ports, hosts)
	if err != nil {
		return err
	}
	if err = g.CreateFirewall(firewall); err != nil {
		if isHTTPErrorCode(err, http.StatusConflict) {
			return nil
		} else if isForbidden(err) && g.OnXPN() {
			klog.V(4).Infof("createFirewall(%v): do not have permission to create firewall rule (on XPN). Raising event.", firewall.Name)
			g.raiseFirewallChangeNeededEvent(svc, FirewallToGCloudCreateCmd(firewall, g.NetworkProjectID()))
			return nil
		}
		return err
	}
	return nil
}

func (g *Cloud) updateFirewall(svc *v1.Service, name, region, desc string, sourceRanges netsets.IPNet, ports []v1.ServicePort, hosts []*gceInstance) error {
	firewall, err := g.firewallObject(name, region, desc, sourceRanges, ports, hosts)
	if err != nil {
		return err
	}

	if err = g.UpdateFirewall(firewall); err != nil {
		if isHTTPErrorCode(err, http.StatusConflict) {
			return nil
		} else if isForbidden(err) && g.OnXPN() {
			klog.V(4).Infof("updateFirewall(%v): do not have permission to update firewall rule (on XPN). Raising event.", firewall.Name)
			g.raiseFirewallChangeNeededEvent(svc, FirewallToGCloudUpdateCmd(firewall, g.NetworkProjectID()))
			return nil
		}
		return err
	}
	return nil
}

func (g *Cloud) firewallObject(name, region, desc string, sourceRanges netsets.IPNet, ports []v1.ServicePort, hosts []*gceInstance) (*compute.Firewall, error) {
	allowedPorts := make([]string, len(ports))
	for ix := range ports {
		allowedPorts[ix] = strconv.Itoa(int(ports[ix].Port))
	}
	// If the node tags to be used for this cluster have been predefined in the
	// provider config, just use them. Otherwise, invoke computeHostTags method to get the tags.
	hostTags := g.nodeTags
	if len(hostTags) == 0 {
		var err error
		if hostTags, err = g.computeHostTags(hosts); err != nil {
			return nil, fmt.Errorf("no node tags supplied and also failed to parse the given lists of hosts for tags. Abort creating firewall rule")
		}
	}

	firewall := &compute.Firewall{
		Name:         name,
		Description:  desc,
		Network:      g.networkURL,
		SourceRanges: sourceRanges.StringSlice(),
		TargetTags:   hostTags,
		Allowed: []*compute.FirewallAllowed{
			{
				// TODO: Make this more generic. Currently this method is only
				// used to create firewall rules for loadbalancers, which have
				// exactly one protocol, so we can never end up with a list of
				// mixed TCP and UDP ports. It should be possible to use a
				// single firewall rule for both a TCP and UDP lb.
				IPProtocol: strings.ToLower(string(ports[0].Protocol)),
				Ports:      allowedPorts,
			},
		},
	}
	return firewall, nil
}

func ensureStaticIP(s CloudAddressService, name, serviceName, region, existingIP string, netTier cloud.NetworkTier) (ipAddress string, existing bool, err error) {
	// If the address doesn't exist, this will create it.
	// If the existingIP exists but is ephemeral, this will promote it to static.
	// If the address already exists, this will harmlessly return a StatusConflict
	// and we'll grab the IP before returning.
	existed := false
	desc := makeServiceDescription(serviceName)

	var creationErr error
	switch netTier {
	case cloud.NetworkTierPremium:
		addressObj := &compute.Address{
			Name:        name,
			Description: desc,
		}
		if existingIP != "" {
			addressObj.Address = existingIP
		}
		creationErr = s.ReserveRegionAddress(addressObj, region)
	default:
		addressObj := &computealpha.Address{
			Name:        name,
			Description: desc,
			NetworkTier: netTier.ToGCEValue(),
		}
		if existingIP != "" {
			addressObj.Address = existingIP
		}
		creationErr = s.ReserveAlphaRegionAddress(addressObj, region)
	}

	if creationErr != nil {
		// GCE returns StatusConflict if the name conflicts; it returns
		// StatusBadRequest if the IP conflicts.
		if !isHTTPErrorCode(creationErr, http.StatusConflict) && !isHTTPErrorCode(creationErr, http.StatusBadRequest) {
			return "", false, fmt.Errorf("error creating gce static IP address: %v", creationErr)
		}
		existed = true
	}

	addr, err := s.GetRegionAddress(name, region)
	if err != nil {
		return "", false, fmt.Errorf("error getting static IP address: %v", err)
	}

	return addr.Address, existed, nil
}

func (g *Cloud) getServiceNetworkTier(svc *v1.Service) (cloud.NetworkTier, error) {
	if !g.AlphaFeatureGate.Enabled(AlphaFeatureNetworkTiers) {
		return cloud.NetworkTierDefault, nil
	}
	tier, err := GetServiceNetworkTier(svc)
	if err != nil {
		// Returns an error if the annotation is invalid.
		return cloud.NetworkTier(""), err
	}
	return tier, nil
}

func (g *Cloud) deleteWrongNetworkTieredResources(lbName, lbRef string, desiredNetTier cloud.NetworkTier) error {
	logPrefix := fmt.Sprintf("deleteWrongNetworkTieredResources:(%s)", lbRef)
	if err := deleteFWDRuleWithWrongTier(g, g.region, lbName, logPrefix, desiredNetTier); err != nil {
		return err
	}
	if err := deleteAddressWithWrongTier(g, g.region, lbName, logPrefix, desiredNetTier); err != nil {
		return err
	}
	return nil
}

// deleteFWDRuleWithWrongTier checks the network tier of existing forwarding
// rule and delete the rule if the tier does not matched the desired tier.
func deleteFWDRuleWithWrongTier(s CloudForwardingRuleService, region, name, logPrefix string, desiredNetTier cloud.NetworkTier) error {
	tierStr, err := s.getNetworkTierFromForwardingRule(name, region)
	if isNotFound(err) {
		return nil
	} else if err != nil {
		return err
	}
	existingTier := cloud.NetworkTierGCEValueToType(tierStr)
	if existingTier == desiredNetTier {
		return nil
	}
	klog.V(2).Infof("%s: Network tiers do not match; existing forwarding rule: %q, desired: %q. Deleting the forwarding rule",
		logPrefix, existingTier, desiredNetTier)
	err = s.DeleteRegionForwardingRule(name, region)
	return ignoreNotFound(err)
}

// deleteAddressWithWrongTier checks the network tier of existing address
// and delete the address if the tier does not matched the desired tier.
func deleteAddressWithWrongTier(s CloudAddressService, region, name, logPrefix string, desiredNetTier cloud.NetworkTier) error {
	// We only check the IP address matching the reserved name that the
	// controller assigned to the LB. We make the assumption that an address of
	// such name is owned by the controller and is safe to release. Whether an
	// IP is owned by the user is not clearly defined in the current code, and
	// this assumption may not match some of the existing logic in the code.
	// However, this is okay since network tiering is still Alpha and will be
	// properly gated.
	// TODO(#51665): Re-evaluate the "ownership" of the IP address to ensure
	// we don't release IP unintentionally.
	tierStr, err := s.getNetworkTierFromAddress(name, region)
	if isNotFound(err) {
		return nil
	} else if err != nil {
		return err
	}
	existingTier := cloud.NetworkTierGCEValueToType(tierStr)
	if existingTier == desiredNetTier {
		return nil
	}
	klog.V(2).Infof("%s: Network tiers do not match; existing address: %q, desired: %q. Deleting the address",
		logPrefix, existingTier, desiredNetTier)
	err = s.DeleteRegionAddress(name, region)
	return ignoreNotFound(err)
}<|MERGE_RESOLUTION|>--- conflicted
+++ resolved
@@ -44,11 +44,7 @@
 // Due to an interesting series of design decisions, this handles both creating
 // new load balancers and updating existing load balancers, recognizing when
 // each is needed.
-<<<<<<< HEAD
-func (gce *GCECloud) ensureExternalLoadBalancer(clusterName string, clusterID string, apiService *v1.Service, existingFwdRule *compute.ForwardingRule, nodes []*v1.Node) (*v1.LoadBalancerStatus, error) {
-=======
 func (g *Cloud) ensureExternalLoadBalancer(clusterName string, clusterID string, apiService *v1.Service, existingFwdRule *compute.ForwardingRule, nodes []*v1.Node) (*v1.LoadBalancerStatus, error) {
->>>>>>> e9a81cf8
 	if len(nodes) == 0 {
 		return nil, fmt.Errorf("Cannot EnsureLoadBalancer() with no hosts")
 	}
@@ -60,11 +56,7 @@
 		return nil, err
 	}
 
-<<<<<<< HEAD
-	loadBalancerName := gce.GetLoadBalancerName(context.TODO(), clusterName, apiService)
-=======
 	loadBalancerName := g.GetLoadBalancerName(context.TODO(), clusterName, apiService)
->>>>>>> e9a81cf8
 	requestedIP := apiService.Spec.LoadBalancerIP
 	ports := apiService.Spec.Ports
 	portStr := []string{}
@@ -289,15 +281,6 @@
 		return err
 	}
 
-<<<<<<< HEAD
-	loadBalancerName := gce.GetLoadBalancerName(context.TODO(), clusterName, service)
-	return gce.updateTargetPool(loadBalancerName, hosts)
-}
-
-// ensureExternalLoadBalancerDeleted is the external implementation of LoadBalancer.EnsureLoadBalancerDeleted
-func (gce *GCECloud) ensureExternalLoadBalancerDeleted(clusterName, clusterID string, service *v1.Service) error {
-	loadBalancerName := gce.GetLoadBalancerName(context.TODO(), clusterName, service)
-=======
 	loadBalancerName := g.GetLoadBalancerName(context.TODO(), clusterName, service)
 	return g.updateTargetPool(loadBalancerName, hosts)
 }
@@ -305,7 +288,6 @@
 // ensureExternalLoadBalancerDeleted is the external implementation of LoadBalancer.EnsureLoadBalancerDeleted
 func (g *Cloud) ensureExternalLoadBalancerDeleted(clusterName, clusterID string, service *v1.Service) error {
 	loadBalancerName := g.GetLoadBalancerName(context.TODO(), clusterName, service)
->>>>>>> e9a81cf8
 	serviceName := types.NamespacedName{Namespace: service.Namespace, Name: service.Name}
 	lbRefStr := fmt.Sprintf("%v(%v)", loadBalancerName, serviceName)
 
