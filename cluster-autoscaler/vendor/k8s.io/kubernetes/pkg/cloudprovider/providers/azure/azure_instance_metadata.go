/*
Copyright 2018 The Kubernetes Authors.

Licensed under the Apache License, Version 2.0 (the "License");
you may not use this file except in compliance with the License.
You may obtain a copy of the License at

    http://www.apache.org/licenses/LICENSE-2.0

Unless required by applicable law or agreed to in writing, software
distributed under the License is distributed on an "AS IS" BASIS,
WITHOUT WARRANTIES OR CONDITIONS OF ANY KIND, either express or implied.
See the License for the specific language governing permissions and
limitations under the License.
*/

package azure

import (
	"encoding/json"
	"fmt"
	"io/ioutil"
	"net/http"
	"time"
)

const (
	metadataCacheTTL = time.Minute
	metadataCacheKey = "InstanceMetadata"
	metadataURL      = "http://169.254.169.254/metadata/instance"
)

// NetworkMetadata contains metadata about an instance's network
type NetworkMetadata struct {
	Interface []NetworkInterface `json:"interface"`
}

// NetworkInterface represents an instances network interface.
type NetworkInterface struct {
	IPV4 NetworkData `json:"ipv4"`
	IPV6 NetworkData `json:"ipv6"`
	MAC  string      `json:"macAddress"`
}

// NetworkData contains IP information for a network.
type NetworkData struct {
	IPAddress []IPAddress `json:"ipAddress"`
	Subnet    []Subnet    `json:"subnet"`
}

// IPAddress represents IP address information.
type IPAddress struct {
	PrivateIP string `json:"privateIPAddress"`
	PublicIP  string `json:"publicIPAddress"`
}

// Subnet represents subnet information.
type Subnet struct {
	Address string `json:"address"`
	Prefix  string `json:"prefix"`
}

// ComputeMetadata represents compute information
type ComputeMetadata struct {
	SKU            string `json:"sku,omitempty"`
	Name           string `json:"name,omitempty"`
	Zone           string `json:"zone,omitempty"`
	VMSize         string `json:"vmSize,omitempty"`
	OSType         string `json:"osType,omitempty"`
	Location       string `json:"location,omitempty"`
	FaultDomain    string `json:"platformFaultDomain,omitempty"`
	UpdateDomain   string `json:"platformUpdateDomain,omitempty"`
	ResourceGroup  string `json:"resourceGroupName,omitempty"`
	VMScaleSetName string `json:"vmScaleSetName,omitempty"`
}

<<<<<<< HEAD
// ComputeMetadata represents compute information
type ComputeMetadata struct {
	Name   string `json:"name,omitempty"`
	Zone   string `json:"zone,omitempty"`
	VMSize string `json:"vmSize,omitempty"`
}

// NewInstanceMetadata creates an instance of the InstanceMetadata accessor object.
func NewInstanceMetadata() *InstanceMetadata {
	return &InstanceMetadata{
		baseURL: metadataURL,
	}
=======
// InstanceMetadata represents instance information.
type InstanceMetadata struct {
	Compute *ComputeMetadata `json:"compute,omitempty"`
	Network *NetworkMetadata `json:"network,omitempty"`
>>>>>>> e9a81cf8
}

// InstanceMetadataService knows how to query the Azure instance metadata server.
type InstanceMetadataService struct {
	metadataURL string
	imsCache    *timedCache
}

// NewInstanceMetadataService creates an instance of the InstanceMetadataService accessor object.
func NewInstanceMetadataService(metadataURL string) (*InstanceMetadataService, error) {
	ims := &InstanceMetadataService{
		metadataURL: metadataURL,
	}

	imsCache, err := newTimedcache(metadataCacheTTL, ims.getInstanceMetadata)
	if err != nil {
		return nil, err
	}

	ims.imsCache = imsCache
	return ims, nil
}

func (ims *InstanceMetadataService) getInstanceMetadata(key string) (interface{}, error) {
	req, err := http.NewRequest("GET", ims.metadataURL, nil)
	if err != nil {
		return nil, err
	}
	req.Header.Add("Metadata", "True")
	req.Header.Add("User-Agent", "golang/kubernetes-cloud-provider")

	q := req.URL.Query()
<<<<<<< HEAD
	q.Add("format", format)
=======
	q.Add("format", "json")
>>>>>>> e9a81cf8
	q.Add("api-version", "2017-12-01")
	req.URL.RawQuery = q.Encode()

	client := &http.Client{}
	resp, err := client.Do(req)
	if err != nil {
		return nil, err
	}
	defer resp.Body.Close()

	if resp.StatusCode != 200 {
		return nil, fmt.Errorf("failure of getting instance metadata with response %q", resp.Status)
	}

	data, err := ioutil.ReadAll(resp.Body)
	if err != nil {
		return nil, err
	}

	obj := InstanceMetadata{}
	err = json.Unmarshal(data, &obj)
	if err != nil {
		return nil, err
	}

	return &obj, nil
}

// GetMetadata gets instance metadata from cache.
func (ims *InstanceMetadataService) GetMetadata() (*InstanceMetadata, error) {
	cache, err := ims.imsCache.Get(metadataCacheKey)
	if err != nil {
		return nil, err
	}

	// Cache shouldn't be nil, but added a check incase something wrong.
	if cache == nil {
		return nil, fmt.Errorf("failure of getting instance metadata")
	}

	if metadata, ok := cache.(*InstanceMetadata); ok {
		return metadata, nil
	}

	return nil, fmt.Errorf("failure of getting instance metadata")
}<|MERGE_RESOLUTION|>--- conflicted
+++ resolved
@@ -74,25 +74,10 @@
 	VMScaleSetName string `json:"vmScaleSetName,omitempty"`
 }
 
-<<<<<<< HEAD
-// ComputeMetadata represents compute information
-type ComputeMetadata struct {
-	Name   string `json:"name,omitempty"`
-	Zone   string `json:"zone,omitempty"`
-	VMSize string `json:"vmSize,omitempty"`
-}
-
-// NewInstanceMetadata creates an instance of the InstanceMetadata accessor object.
-func NewInstanceMetadata() *InstanceMetadata {
-	return &InstanceMetadata{
-		baseURL: metadataURL,
-	}
-=======
 // InstanceMetadata represents instance information.
 type InstanceMetadata struct {
 	Compute *ComputeMetadata `json:"compute,omitempty"`
 	Network *NetworkMetadata `json:"network,omitempty"`
->>>>>>> e9a81cf8
 }
 
 // InstanceMetadataService knows how to query the Azure instance metadata server.
@@ -125,11 +110,7 @@
 	req.Header.Add("User-Agent", "golang/kubernetes-cloud-provider")
 
 	q := req.URL.Query()
-<<<<<<< HEAD
-	q.Add("format", format)
-=======
 	q.Add("format", "json")
->>>>>>> e9a81cf8
 	q.Add("api-version", "2017-12-01")
 	req.URL.RawQuery = q.Encode()
 
