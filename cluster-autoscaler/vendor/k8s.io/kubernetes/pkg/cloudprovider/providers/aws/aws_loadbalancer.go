--- conflicted
+++ resolved
@@ -1014,11 +1014,7 @@
 				} else {
 					request.SecurityGroups = aws.StringSlice(securityGroupIDs)
 				}
-<<<<<<< HEAD
-				glog.V(2).Info("Applying updated security groups to load balancer")
-=======
 				klog.V(2).Info("Applying updated security groups to load balancer")
->>>>>>> e9a81cf8
 				_, err := c.elb.ApplySecurityGroupsToLoadBalancer(request)
 				if err != nil {
 					return nil, fmt.Errorf("error applying AWS loadbalancer security groups: %q", err)
