--- conflicted
+++ resolved
@@ -40,11 +40,7 @@
 // azure cloud provider should implement it
 type azureCloudProvider interface {
 	// create a file share
-<<<<<<< HEAD
-	CreateFileShare(shareName, accountName, accountType, resourceGroup, location string, requestGiB int) (string, string, error)
-=======
 	CreateFileShare(shareName, accountName, accountType, accountKind, resourceGroup, location string, requestGiB int) (string, string, error)
->>>>>>> e9a81cf8
 	// delete a file share
 	DeleteFileShare(accountName, accountKey, shareName string) error
 	// resize a file share
@@ -177,16 +173,12 @@
 		return nil, fmt.Errorf("claim.Spec.Selector is not supported for dynamic provisioning on Azure file")
 	}
 
-<<<<<<< HEAD
-	account, key, err := a.azureProvider.CreateFileShare(name, account, sku, resourceGroup, location, requestGiB)
-=======
 	// when use azure file premium, account kind should be specified as FileStorage
 	accountKind := string(storage.StorageV2)
 	if strings.HasPrefix(strings.ToLower(sku), "premium") {
 		accountKind = string(storage.FileStorage)
 	}
 	account, key, err := a.azureProvider.CreateFileShare(name, account, sku, accountKind, resourceGroup, location, requestGiB)
->>>>>>> e9a81cf8
 	if err != nil {
 		return nil, err
 	}
