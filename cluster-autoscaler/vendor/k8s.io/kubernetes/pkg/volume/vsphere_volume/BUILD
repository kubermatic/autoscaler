package(default_visibility = ["//visibility:public"])

load(
    "@io_bazel_rules_go//go:def.bzl",
    "go_library",
    "go_test",
)

go_library(
    name = "go_default_library",
    srcs = [
        "attacher.go",
        "vsphere_volume.go",
        "vsphere_volume_block.go",
        "vsphere_volume_util.go",
    ],
    importpath = "k8s.io/kubernetes/pkg/volume/vsphere_volume",
    deps = [
        "//pkg/cloudprovider/providers/vsphere:go_default_library",
        "//pkg/cloudprovider/providers/vsphere/vclib:go_default_library",
        "//pkg/features:go_default_library",
        "//pkg/util/keymutex:go_default_library",
        "//pkg/util/mount:go_default_library",
        "//pkg/util/strings:go_default_library",
        "//pkg/volume:go_default_library",
        "//pkg/volume/util:go_default_library",
        "//pkg/volume/util/volumepathhandler:go_default_library",
        "//staging/src/k8s.io/api/core/v1:go_default_library",
        "//staging/src/k8s.io/apimachinery/pkg/api/resource:go_default_library",
        "//staging/src/k8s.io/apimachinery/pkg/apis/meta/v1:go_default_library",
        "//staging/src/k8s.io/apimachinery/pkg/types:go_default_library",
        "//staging/src/k8s.io/apiserver/pkg/util/feature:go_default_library",
        "//staging/src/k8s.io/cloud-provider:go_default_library",
        "//vendor/k8s.io/klog:go_default_library",
    ],
)

go_test(
    name = "go_default_test",
    srcs = [
        "attacher_test.go",
        "vsphere_volume_block_test.go",
        "vsphere_volume_test.go",
    ],
    embed = [":go_default_library"],
    deps = [
<<<<<<< HEAD
        "//pkg/cloudprovider:go_default_library",
=======
>>>>>>> e9a81cf8
        "//pkg/cloudprovider/providers/fake:go_default_library",
        "//pkg/cloudprovider/providers/vsphere:go_default_library",
        "//pkg/cloudprovider/providers/vsphere/vclib:go_default_library",
        "//pkg/util/mount:go_default_library",
        "//pkg/volume:go_default_library",
        "//pkg/volume/testing:go_default_library",
        "//staging/src/k8s.io/api/core/v1:go_default_library",
        "//staging/src/k8s.io/apimachinery/pkg/apis/meta/v1:go_default_library",
        "//staging/src/k8s.io/apimachinery/pkg/types:go_default_library",
        "//staging/src/k8s.io/client-go/util/testing:go_default_library",
        "//staging/src/k8s.io/cloud-provider:go_default_library",
        "//vendor/k8s.io/klog:go_default_library",
    ],
)

filegroup(
    name = "package-srcs",
    srcs = glob(["**"]),
    tags = ["automanaged"],
    visibility = ["//visibility:private"],
)

filegroup(
    name = "all-srcs",
    srcs = [":package-srcs"],
    tags = ["automanaged"],
)<|MERGE_RESOLUTION|>--- conflicted
+++ resolved
@@ -44,10 +44,6 @@
     ],
     embed = [":go_default_library"],
     deps = [
-<<<<<<< HEAD
-        "//pkg/cloudprovider:go_default_library",
-=======
->>>>>>> e9a81cf8
         "//pkg/cloudprovider/providers/fake:go_default_library",
         "//pkg/cloudprovider/providers/vsphere:go_default_library",
         "//pkg/cloudprovider/providers/vsphere/vclib:go_default_library",
