/*
Copyright 2017 The Kubernetes Authors.

Licensed under the Apache License, Version 2.0 (the "License");
you may not use this file except in compliance with the License.
You may obtain a copy of the License at

    http://www.apache.org/licenses/LICENSE-2.0

Unless required by applicable law or agreed to in writing, software
distributed under the License is distributed on an "AS IS" BASIS,
WITHOUT WARRANTIES OR CONDITIONS OF ANY KIND, either express or implied.
See the License for the specific language governing permissions and
limitations under the License.
*/

package azure_dd

import (
	"errors"
	"fmt"
	"strconv"
	"strings"

	"github.com/Azure/azure-sdk-for-go/services/storage/mgmt/2018-07-01/storage"
	"k8s.io/api/core/v1"
	"k8s.io/apimachinery/pkg/api/resource"
	metav1 "k8s.io/apimachinery/pkg/apis/meta/v1"
	"k8s.io/apimachinery/pkg/util/sets"
	utilfeature "k8s.io/apiserver/pkg/util/feature"
	"k8s.io/kubernetes/pkg/cloudprovider/providers/azure"
	"k8s.io/kubernetes/pkg/features"
	kubeletapis "k8s.io/kubernetes/pkg/kubelet/apis"
	"k8s.io/kubernetes/pkg/volume"
	"k8s.io/kubernetes/pkg/volume/util"
)

type azureDiskProvisioner struct {
	plugin  *azureDataDiskPlugin
	options volume.VolumeOptions
}

type azureDiskDeleter struct {
	*dataDisk
	spec   *volume.Spec
	plugin *azureDataDiskPlugin
}

var _ volume.Provisioner = &azureDiskProvisioner{}
var _ volume.Deleter = &azureDiskDeleter{}

func (d *azureDiskDeleter) GetPath() string {
	return getPath(d.podUID, d.dataDisk.diskName, d.plugin.host)
}

func (d *azureDiskDeleter) Delete() error {
	volumeSource, _, err := getVolumeSource(d.spec)
	if err != nil {
		return err
	}

	diskController, err := getDiskController(d.plugin.host)
	if err != nil {
		return err
	}

	managed := (*volumeSource.Kind == v1.AzureManagedDisk)

	if managed {
		return diskController.DeleteManagedDisk(volumeSource.DataDiskURI)
	}

	return diskController.DeleteBlobDisk(volumeSource.DataDiskURI)
}

// parseZoned parsed 'zoned' for storage class. If zoned is not specified (empty string),
// then it defaults to true for managed disks.
func parseZoned(zonedString string, kind v1.AzureDataDiskKind) (bool, error) {
	if zonedString == "" {
		return kind == v1.AzureManagedDisk, nil
	}

	zoned, err := strconv.ParseBool(zonedString)
	if err != nil {
		return false, fmt.Errorf("failed to parse 'zoned': %v", err)
	}

	if zoned && kind != v1.AzureManagedDisk {
		return false, fmt.Errorf("zoned is only supported by managed disks")
	}

	return zoned, nil
}

func (p *azureDiskProvisioner) Provision(selectedNode *v1.Node, allowedTopologies []v1.TopologySelectorTerm) (*v1.PersistentVolume, error) {
	if !util.AccessModesContainedInAll(p.plugin.GetAccessModes(), p.options.PVC.Spec.AccessModes) {
		return nil, fmt.Errorf("invalid AccessModes %v: only AccessModes %v are supported", p.options.PVC.Spec.AccessModes, p.plugin.GetAccessModes())
	}
	supportedModes := p.plugin.GetAccessModes()

	// perform static validation first
	if p.options.PVC.Spec.Selector != nil {
		return nil, fmt.Errorf("azureDisk - claim.Spec.Selector is not supported for dynamic provisioning on Azure disk")
	}

	if len(p.options.PVC.Spec.AccessModes) > 1 {
		return nil, fmt.Errorf("AzureDisk - multiple access modes are not supported on AzureDisk plugin")
	}

	if len(p.options.PVC.Spec.AccessModes) == 1 {
		if p.options.PVC.Spec.AccessModes[0] != supportedModes[0] {
			return nil, fmt.Errorf("AzureDisk - mode %s is not supported by AzureDisk plugin (supported mode is %s)", p.options.PVC.Spec.AccessModes[0], supportedModes)
		}
	}

	var (
		location, account          string
		storageAccountType, fsType string
		cachingMode                v1.AzureDataDiskCachingMode
		strKind                    string
		err                        error
		resourceGroup              string

		zoned                    bool
		zonePresent              bool
		zonesPresent             bool
		strZoned                 string
		availabilityZone         string
		availabilityZones        sets.String
		selectedAvailabilityZone string
<<<<<<< HEAD
=======

		diskIopsReadWrite string
		diskMbpsReadWrite string
>>>>>>> e9a81cf8
	)
	// maxLength = 79 - (4 for ".vhd") = 75
	name := util.GenerateVolumeName(p.options.ClusterName, p.options.PVName, 75)
	capacity := p.options.PVC.Spec.Resources.Requests[v1.ResourceName(v1.ResourceStorage)]
	requestGiB, err := util.RoundUpToGiBInt(capacity)
	if err != nil {
		return nil, err
	}

	for k, v := range p.options.Parameters {
		switch strings.ToLower(k) {
		case "skuname":
			storageAccountType = v
		case "location":
			location = v
		case "storageaccount":
			account = v
		case "storageaccounttype":
			storageAccountType = v
		case "kind":
			strKind = v
		case "cachingmode":
			cachingMode = v1.AzureDataDiskCachingMode(v)
		case volume.VolumeParameterFSType:
			fsType = strings.ToLower(v)
		case "resourcegroup":
			resourceGroup = v
		case "zone":
			zonePresent = true
			availabilityZone = v
		case "zones":
			zonesPresent = true
			availabilityZones, err = util.ZonesToSet(v)
			if err != nil {
				return nil, fmt.Errorf("error parsing zones %s, must be strings separated by commas: %v", v, err)
			}
		case "zoned":
			strZoned = v
<<<<<<< HEAD
=======
		case "diskiopsreadwrite":
			diskIopsReadWrite = v
		case "diskmbpsreadwrite":
			diskMbpsReadWrite = v
>>>>>>> e9a81cf8
		default:
			return nil, fmt.Errorf("AzureDisk - invalid option %s in storage class", k)
		}
	}

	// normalize values
	skuName, err := normalizeStorageAccountType(storageAccountType)
	if err != nil {
		return nil, err
	}

	kind, err := normalizeKind(strFirstLetterToUpper(strKind))
	if err != nil {
		return nil, err
	}

	zoned, err = parseZoned(strZoned, kind)
	if err != nil {
		return nil, err
	}

	if kind != v1.AzureManagedDisk {
		if resourceGroup != "" {
			return nil, errors.New("StorageClass option 'resourceGroup' can be used only for managed disks")
		}

		if zoned {
			return nil, errors.New("StorageClass option 'zoned' parameter is only supported for managed disks")
		}
	}

	if !zoned && (zonePresent || zonesPresent || len(allowedTopologies) > 0) {
		return nil, fmt.Errorf("zone, zones and allowedTopologies StorageClass parameters must be used together with zoned parameter")
	}

	if cachingMode, err = normalizeCachingMode(cachingMode); err != nil {
		return nil, err
	}

	diskController, err := getDiskController(p.plugin.host)
	if err != nil {
		return nil, err
	}

	// Select zone for managed disks based on zone, zones and allowedTopologies.
	if zoned {
		activeZones, err := diskController.GetActiveZones()
		if err != nil {
			return nil, fmt.Errorf("error querying active zones: %v", err)
		}

		if availabilityZone != "" || availabilityZones.Len() != 0 || activeZones.Len() != 0 || len(allowedTopologies) != 0 {
			selectedAvailabilityZone, err = util.SelectZoneForVolume(zonePresent, zonesPresent, availabilityZone, availabilityZones, activeZones, selectedNode, allowedTopologies, p.options.PVC.Name)
			if err != nil {
				return nil, err
			}
		}
	}

	// create disk
	diskURI := ""
	labels := map[string]string{}
	if kind == v1.AzureManagedDisk {
		tags := make(map[string]string)
		if p.options.CloudTags != nil {
			tags = *(p.options.CloudTags)
		}

		volumeOptions := &azure.ManagedDiskOptions{
			DiskName:           name,
			StorageAccountType: skuName,
			ResourceGroup:      resourceGroup,
			PVCName:            p.options.PVC.Name,
			SizeGB:             requestGiB,
			Tags:               tags,
			AvailabilityZone:   selectedAvailabilityZone,
<<<<<<< HEAD
=======
			DiskIOPSReadWrite:  diskIopsReadWrite,
			DiskMBpsReadWrite:  diskMbpsReadWrite,
>>>>>>> e9a81cf8
		}
		diskURI, err = diskController.CreateManagedDisk(volumeOptions)
		if err != nil {
			return nil, err
		}
		labels, err = diskController.GetAzureDiskLabels(diskURI)
		if err != nil {
			return nil, err
		}
	} else {
		if kind == v1.AzureDedicatedBlobDisk {
			_, diskURI, _, err = diskController.CreateVolume(name, account, storageAccountType, location, requestGiB)
			if err != nil {
				return nil, err
			}
		} else {
<<<<<<< HEAD
			diskURI, err = diskController.CreateBlobDisk(name, skuName, requestGiB)
=======
			diskURI, err = diskController.CreateBlobDisk(name, storage.SkuName(storageAccountType), requestGiB)
>>>>>>> e9a81cf8
			if err != nil {
				return nil, err
			}
		}
	}

	var volumeMode *v1.PersistentVolumeMode
	if utilfeature.DefaultFeatureGate.Enabled(features.BlockVolume) {
		volumeMode = p.options.PVC.Spec.VolumeMode
		if volumeMode != nil && *volumeMode == v1.PersistentVolumeBlock {
			// Block volumes should not have any FSType
			fsType = ""
		}
	}

	pv := &v1.PersistentVolume{
		ObjectMeta: metav1.ObjectMeta{
			Name:   p.options.PVName,
			Labels: labels,
			Annotations: map[string]string{
				"volumehelper.VolumeDynamicallyCreatedByKey": "azure-disk-dynamic-provisioner",
			},
		},
		Spec: v1.PersistentVolumeSpec{
			PersistentVolumeReclaimPolicy: p.options.PersistentVolumeReclaimPolicy,
			AccessModes:                   supportedModes,
			Capacity: v1.ResourceList{
				v1.ResourceName(v1.ResourceStorage): resource.MustParse(fmt.Sprintf("%dGi", requestGiB)),
			},
			VolumeMode: volumeMode,
			PersistentVolumeSource: v1.PersistentVolumeSource{
				AzureDisk: &v1.AzureDiskVolumeSource{
					CachingMode: &cachingMode,
					DiskName:    name,
					DataDiskURI: diskURI,
					Kind:        &kind,
					FSType:      &fsType,
				},
			},
			MountOptions: p.options.MountOptions,
		},
	}

	if utilfeature.DefaultFeatureGate.Enabled(features.VolumeScheduling) {
		nodeSelectorTerms := make([]v1.NodeSelectorTerm, 0)

		if zoned {
			// Set node affinity labels based on availability zone labels.
			if len(labels) > 0 {
				requirements := make([]v1.NodeSelectorRequirement, 0)
				for k, v := range labels {
					requirements = append(requirements, v1.NodeSelectorRequirement{Key: k, Operator: v1.NodeSelectorOpIn, Values: []string{v}})
				}

				nodeSelectorTerms = append(nodeSelectorTerms, v1.NodeSelectorTerm{
					MatchExpressions: requirements,
				})
			}
		} else {
			// Set node affinity labels based on fault domains.
			// This is required because unzoned AzureDisk can't be attached to zoned nodes.
			// There are at most 3 fault domains available in each region.
			// Refer https://docs.microsoft.com/en-us/azure/virtual-machines/windows/manage-availability.
			for i := 0; i < 3; i++ {
				requirements := []v1.NodeSelectorRequirement{
					{
						Key:      kubeletapis.LabelZoneRegion,
						Operator: v1.NodeSelectorOpIn,
						Values:   []string{diskController.GetLocation()},
					},
					{
						Key:      kubeletapis.LabelZoneFailureDomain,
						Operator: v1.NodeSelectorOpIn,
						Values:   []string{strconv.Itoa(i)},
					},
				}
				nodeSelectorTerms = append(nodeSelectorTerms, v1.NodeSelectorTerm{
					MatchExpressions: requirements,
				})
			}
		}

		if len(nodeSelectorTerms) > 0 {
			pv.Spec.NodeAffinity = &v1.VolumeNodeAffinity{
				Required: &v1.NodeSelector{
					NodeSelectorTerms: nodeSelectorTerms,
				},
			}
		}
	}

	return pv, nil
}<|MERGE_RESOLUTION|>--- conflicted
+++ resolved
@@ -128,12 +128,9 @@
 		availabilityZone         string
 		availabilityZones        sets.String
 		selectedAvailabilityZone string
-<<<<<<< HEAD
-=======
 
 		diskIopsReadWrite string
 		diskMbpsReadWrite string
->>>>>>> e9a81cf8
 	)
 	// maxLength = 79 - (4 for ".vhd") = 75
 	name := util.GenerateVolumeName(p.options.ClusterName, p.options.PVName, 75)
@@ -172,13 +169,10 @@
 			}
 		case "zoned":
 			strZoned = v
-<<<<<<< HEAD
-=======
 		case "diskiopsreadwrite":
 			diskIopsReadWrite = v
 		case "diskmbpsreadwrite":
 			diskMbpsReadWrite = v
->>>>>>> e9a81cf8
 		default:
 			return nil, fmt.Errorf("AzureDisk - invalid option %s in storage class", k)
 		}
@@ -255,11 +249,8 @@
 			SizeGB:             requestGiB,
 			Tags:               tags,
 			AvailabilityZone:   selectedAvailabilityZone,
-<<<<<<< HEAD
-=======
 			DiskIOPSReadWrite:  diskIopsReadWrite,
 			DiskMBpsReadWrite:  diskMbpsReadWrite,
->>>>>>> e9a81cf8
 		}
 		diskURI, err = diskController.CreateManagedDisk(volumeOptions)
 		if err != nil {
@@ -276,11 +267,7 @@
 				return nil, err
 			}
 		} else {
-<<<<<<< HEAD
-			diskURI, err = diskController.CreateBlobDisk(name, skuName, requestGiB)
-=======
 			diskURI, err = diskController.CreateBlobDisk(name, storage.SkuName(storageAccountType), requestGiB)
->>>>>>> e9a81cf8
 			if err != nil {
 				return nil, err
 			}
