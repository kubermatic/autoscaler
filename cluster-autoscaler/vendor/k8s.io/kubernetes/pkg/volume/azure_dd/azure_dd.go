/*
Copyright 2016 The Kubernetes Authors.

Licensed under the Apache License, Version 2.0 (the "License");
you may not use this file except in compliance with the License.
You may obtain a copy of the License at

    http://www.apache.org/licenses/LICENSE-2.0

Unless required by applicable law or agreed to in writing, software
distributed under the License is distributed on an "AS IS" BASIS,
WITHOUT WARRANTIES OR CONDITIONS OF ANY KIND, either express or implied.
See the License for the specific language governing permissions and
limitations under the License.
*/

package azure_dd

import (
	"context"
	"fmt"
	"strings"
<<<<<<< HEAD

	"github.com/Azure/azure-sdk-for-go/services/compute/mgmt/2018-04-01/compute"
	"github.com/Azure/azure-sdk-for-go/services/storage/mgmt/2017-10-01/storage"
	"github.com/golang/glog"

=======

	"github.com/Azure/azure-sdk-for-go/services/compute/mgmt/2018-10-01/compute"
	"github.com/Azure/azure-sdk-for-go/services/storage/mgmt/2018-07-01/storage"
	"k8s.io/klog"

>>>>>>> d54edf18
	"k8s.io/api/core/v1"
	"k8s.io/apimachinery/pkg/api/resource"
	"k8s.io/apimachinery/pkg/types"
	"k8s.io/apimachinery/pkg/util/sets"
	"k8s.io/kubernetes/pkg/cloudprovider/providers/azure"
	"k8s.io/kubernetes/pkg/volume"
	"k8s.io/kubernetes/pkg/volume/util"
)

// interface exposed by the cloud provider implementing Disk functionality
type DiskController interface {
	CreateBlobDisk(dataDiskName string, storageAccountType storage.SkuName, sizeGB int) (string, error)
	DeleteBlobDisk(diskUri string) error

	CreateManagedDisk(options *azure.ManagedDiskOptions) (string, error)
	DeleteManagedDisk(diskURI string) error

	// Attaches the disk to the host machine.
	AttachDisk(isManagedDisk bool, diskName, diskUri string, nodeName types.NodeName, lun int32, cachingMode compute.CachingTypes) error
	// Detaches the disk, identified by disk name or uri, from the host machine.
	DetachDiskByName(diskName, diskUri string, nodeName types.NodeName) error

	// Check if a list of volumes are attached to the node with the specified NodeName
	DisksAreAttached(diskNames []string, nodeName types.NodeName) (map[string]bool, error)

	// Get the LUN number of the disk that is attached to the host
	GetDiskLun(diskName, diskUri string, nodeName types.NodeName) (int32, error)
	// Get the next available LUN number to attach a new VHD
	GetNextDiskLun(nodeName types.NodeName) (int32, error)

	// Create a VHD blob
	CreateVolume(name, storageAccount, storageAccountType, location string, requestGB int) (string, string, int, error)
	// Delete a VHD blob
	DeleteVolume(diskURI string) error

	// Expand the disk to new size
	ResizeDisk(diskURI string, oldSize resource.Quantity, newSize resource.Quantity) (resource.Quantity, error)

	// GetAzureDiskLabels gets availability zone labels for Azuredisk.
	GetAzureDiskLabels(diskURI string) (map[string]string, error)

	// GetActiveZones returns all the zones in which k8s nodes are currently running.
	GetActiveZones() (sets.String, error)

	// GetLocation returns the location in which k8s cluster is currently running.
	GetLocation() string
}

type azureDataDiskPlugin struct {
	host volume.VolumeHost
}

var _ volume.VolumePlugin = &azureDataDiskPlugin{}
var _ volume.PersistentVolumePlugin = &azureDataDiskPlugin{}
var _ volume.DeletableVolumePlugin = &azureDataDiskPlugin{}
var _ volume.ProvisionableVolumePlugin = &azureDataDiskPlugin{}
var _ volume.AttachableVolumePlugin = &azureDataDiskPlugin{}
var _ volume.VolumePluginWithAttachLimits = &azureDataDiskPlugin{}
var _ volume.ExpandableVolumePlugin = &azureDataDiskPlugin{}
var _ volume.DeviceMountableVolumePlugin = &azureDataDiskPlugin{}

// store vm size list in current region
var vmSizeList *[]compute.VirtualMachineSize

const (
	azureDataDiskPluginName = "kubernetes.io/azure-disk"
	defaultAzureVolumeLimit = 16
)

func ProbeVolumePlugins() []volume.VolumePlugin {
	return []volume.VolumePlugin{&azureDataDiskPlugin{}}
}

func (plugin *azureDataDiskPlugin) Init(host volume.VolumeHost) error {
	plugin.host = host
	return nil
}

func (plugin *azureDataDiskPlugin) GetPluginName() string {
	return azureDataDiskPluginName
}

func (plugin *azureDataDiskPlugin) GetVolumeName(spec *volume.Spec) (string, error) {
	volumeSource, _, err := getVolumeSource(spec)
	if err != nil {
		return "", err
	}

	return volumeSource.DataDiskURI, nil
}

func (plugin *azureDataDiskPlugin) CanSupport(spec *volume.Spec) bool {
	return (spec.PersistentVolume != nil && spec.PersistentVolume.Spec.AzureDisk != nil) ||
		(spec.Volume != nil && spec.Volume.AzureDisk != nil)
}

func (plugin *azureDataDiskPlugin) RequiresRemount() bool {
	return false
}

func (plugin *azureDataDiskPlugin) SupportsMountOption() bool {
	return true
}

func (plugin *azureDataDiskPlugin) SupportsBulkVolumeVerification() bool {
	return false
}

func (plugin *azureDataDiskPlugin) GetVolumeLimits() (map[string]int64, error) {
	volumeLimits := map[string]int64{
		util.AzureVolumeLimitKey: defaultAzureVolumeLimit,
<<<<<<< HEAD
	}

	az, err := getCloud(plugin.host)
	if err != nil {
		// if we can't fetch cloudprovider we return an error
		// hoping external CCM or admin can set it. Returning
		// default values from here will mean, no one can
		// override them.
		glog.Errorf("failed to get azure cloud in GetVolumeLimits, plugin.host: %s", plugin.host.GetHostName())
		return volumeLimits, nil
	}

	instances, ok := az.Instances()
	if !ok {
		glog.Warningf("Failed to get instances from cloud provider")
		return volumeLimits, nil
	}

	instanceType, err := instances.InstanceType(context.TODO(), plugin.host.GetNodeName())
	if err != nil {
		glog.Errorf("Failed to get instance type from Azure cloud provider, nodeName: %s", plugin.host.GetNodeName())
		return volumeLimits, nil
	}

	if vmSizeList == nil {
		result, err := az.VirtualMachineSizesClient.List(context.TODO(), az.Location)
		if err != nil || result.Value == nil {
			glog.Errorf("failed to list vm sizes in GetVolumeLimits, plugin.host: %s, location: %s", plugin.host.GetHostName(), az.Location)
			return volumeLimits, nil
		}
		vmSizeList = result.Value
	}

=======
	}

	az, err := getCloud(plugin.host)
	if err != nil {
		// if we can't fetch cloudprovider we return an error
		// hoping external CCM or admin can set it. Returning
		// default values from here will mean, no one can
		// override them.
		return nil, fmt.Errorf("failed to get azure cloud in GetVolumeLimits, plugin.host: %s", plugin.host.GetHostName())
	}

	instances, ok := az.Instances()
	if !ok {
		klog.Warningf("Failed to get instances from cloud provider")
		return volumeLimits, nil
	}

	instanceType, err := instances.InstanceType(context.TODO(), plugin.host.GetNodeName())
	if err != nil {
		klog.Errorf("Failed to get instance type from Azure cloud provider, nodeName: %s", plugin.host.GetNodeName())
		return volumeLimits, nil
	}

	if vmSizeList == nil {
		result, err := az.VirtualMachineSizesClient.List(context.TODO(), az.Location)
		if err != nil || result.Value == nil {
			klog.Errorf("failed to list vm sizes in GetVolumeLimits, plugin.host: %s, location: %s", plugin.host.GetHostName(), az.Location)
			return volumeLimits, nil
		}
		vmSizeList = result.Value
	}

>>>>>>> d54edf18
	volumeLimits = map[string]int64{
		util.AzureVolumeLimitKey: getMaxDataDiskCount(instanceType, vmSizeList),
	}

	return volumeLimits, nil
}

func getMaxDataDiskCount(instanceType string, sizeList *[]compute.VirtualMachineSize) int64 {
	if sizeList == nil {
		return defaultAzureVolumeLimit
	}

	vmsize := strings.ToUpper(instanceType)
	for _, size := range *sizeList {
		if size.Name == nil || size.MaxDataDiskCount == nil {
<<<<<<< HEAD
			glog.Errorf("failed to get vm size in getMaxDataDiskCount")
			continue
		}
		if strings.ToUpper(*size.Name) == vmsize {
			glog.V(2).Infof("got a matching size in getMaxDataDiskCount, Name: %s, MaxDataDiskCount: %s", *size.Name, *size.MaxDataDiskCount)
=======
			klog.Errorf("failed to get vm size in getMaxDataDiskCount")
			continue
		}
		if strings.ToUpper(*size.Name) == vmsize {
			klog.V(2).Infof("got a matching size in getMaxDataDiskCount, Name: %s, MaxDataDiskCount: %d", *size.Name, *size.MaxDataDiskCount)
>>>>>>> d54edf18
			return int64(*size.MaxDataDiskCount)
		}
	}
	return defaultAzureVolumeLimit
}

func (plugin *azureDataDiskPlugin) VolumeLimitKey(spec *volume.Spec) string {
	return util.AzureVolumeLimitKey
}

func (plugin *azureDataDiskPlugin) GetAccessModes() []v1.PersistentVolumeAccessMode {
	return []v1.PersistentVolumeAccessMode{
		v1.ReadWriteOnce,
	}
}

// NewAttacher initializes an Attacher
func (plugin *azureDataDiskPlugin) NewAttacher() (volume.Attacher, error) {
	azure, err := getCloud(plugin.host)
	if err != nil {
		klog.Errorf("failed to get azure cloud in NewAttacher, plugin.host : %s, err:%v", plugin.host.GetHostName(), err)
		return nil, err
	}

	return &azureDiskAttacher{
		plugin: plugin,
		cloud:  azure,
	}, nil
}

func (plugin *azureDataDiskPlugin) NewDetacher() (volume.Detacher, error) {
	azure, err := getCloud(plugin.host)
	if err != nil {
		klog.V(4).Infof("failed to get azure cloud in NewDetacher, plugin.host : %s", plugin.host.GetHostName())
		return nil, err
	}

	return &azureDiskDetacher{
		plugin: plugin,
		cloud:  azure,
	}, nil
}

func (plugin *azureDataDiskPlugin) NewDeleter(spec *volume.Spec) (volume.Deleter, error) {
	volumeSource, _, err := getVolumeSource(spec)
	if err != nil {
		return nil, err
	}

	disk := makeDataDisk(spec.Name(), "", volumeSource.DiskName, plugin.host, plugin)

	return &azureDiskDeleter{
		spec:     spec,
		plugin:   plugin,
		dataDisk: disk,
	}, nil
}

func (plugin *azureDataDiskPlugin) NewProvisioner(options volume.VolumeOptions) (volume.Provisioner, error) {
	if len(options.PVC.Spec.AccessModes) == 0 {
		options.PVC.Spec.AccessModes = plugin.GetAccessModes()
	}

	return &azureDiskProvisioner{
		plugin:  plugin,
		options: options,
	}, nil
}

func (plugin *azureDataDiskPlugin) NewMounter(spec *volume.Spec, pod *v1.Pod, options volume.VolumeOptions) (volume.Mounter, error) {
	volumeSource, _, err := getVolumeSource(spec)
	if err != nil {
		return nil, err
	}
	disk := makeDataDisk(spec.Name(), pod.UID, volumeSource.DiskName, plugin.host, plugin)

	return &azureDiskMounter{
		plugin:   plugin,
		spec:     spec,
		options:  options,
		dataDisk: disk,
	}, nil
}

func (plugin *azureDataDiskPlugin) NewUnmounter(volName string, podUID types.UID) (volume.Unmounter, error) {
	disk := makeDataDisk(volName, podUID, "", plugin.host, plugin)

	return &azureDiskUnmounter{
		plugin:   plugin,
		dataDisk: disk,
	}, nil
}

func (plugin *azureDataDiskPlugin) RequiresFSResize() bool {
	return true
}

func (plugin *azureDataDiskPlugin) ExpandVolumeDevice(
	spec *volume.Spec,
	newSize resource.Quantity,
	oldSize resource.Quantity) (resource.Quantity, error) {
	if spec.PersistentVolume == nil || spec.PersistentVolume.Spec.AzureDisk == nil {
		return oldSize, fmt.Errorf("invalid PV spec")
	}

	diskController, err := getDiskController(plugin.host)
	if err != nil {
		return oldSize, err
	}

	return diskController.ResizeDisk(spec.PersistentVolume.Spec.AzureDisk.DataDiskURI, oldSize, newSize)
}

func (plugin *azureDataDiskPlugin) ExpandFS(spec *volume.Spec, devicePath, deviceMountPath string, _, _ resource.Quantity) error {
	_, err := util.GenericResizeFS(plugin.host, plugin.GetPluginName(), devicePath, deviceMountPath)
	return err
}

var _ volume.FSResizableVolumePlugin = &azureDataDiskPlugin{}

func (plugin *azureDataDiskPlugin) ConstructVolumeSpec(volumeName, mountPath string) (*volume.Spec, error) {
	mounter := plugin.host.GetMounter(plugin.GetPluginName())
	pluginDir := plugin.host.GetPluginDir(plugin.GetPluginName())
	sourceName, err := mounter.GetDeviceNameFromMount(mountPath, pluginDir)

	if err != nil {
		return nil, err
	}

	azureVolume := &v1.Volume{
		Name: volumeName,
		VolumeSource: v1.VolumeSource{
			AzureDisk: &v1.AzureDiskVolumeSource{
				DataDiskURI: sourceName,
			},
		},
	}
	return volume.NewSpecFromVolume(azureVolume), nil
}

func (plugin *azureDataDiskPlugin) GetDeviceMountRefs(deviceMountPath string) ([]string, error) {
	m := plugin.host.GetMounter(plugin.GetPluginName())
	return m.GetMountRefs(deviceMountPath)
}

func (plugin *azureDataDiskPlugin) NewDeviceMounter() (volume.DeviceMounter, error) {
	return plugin.NewAttacher()
}

func (plugin *azureDataDiskPlugin) NewDeviceUnmounter() (volume.DeviceUnmounter, error) {
	return plugin.NewDetacher()
}<|MERGE_RESOLUTION|>--- conflicted
+++ resolved
@@ -20,19 +20,11 @@
 	"context"
 	"fmt"
 	"strings"
-<<<<<<< HEAD
-
-	"github.com/Azure/azure-sdk-for-go/services/compute/mgmt/2018-04-01/compute"
-	"github.com/Azure/azure-sdk-for-go/services/storage/mgmt/2017-10-01/storage"
-	"github.com/golang/glog"
-
-=======
 
 	"github.com/Azure/azure-sdk-for-go/services/compute/mgmt/2018-10-01/compute"
 	"github.com/Azure/azure-sdk-for-go/services/storage/mgmt/2018-07-01/storage"
 	"k8s.io/klog"
 
->>>>>>> d54edf18
 	"k8s.io/api/core/v1"
 	"k8s.io/apimachinery/pkg/api/resource"
 	"k8s.io/apimachinery/pkg/types"
@@ -144,41 +136,6 @@
 func (plugin *azureDataDiskPlugin) GetVolumeLimits() (map[string]int64, error) {
 	volumeLimits := map[string]int64{
 		util.AzureVolumeLimitKey: defaultAzureVolumeLimit,
-<<<<<<< HEAD
-	}
-
-	az, err := getCloud(plugin.host)
-	if err != nil {
-		// if we can't fetch cloudprovider we return an error
-		// hoping external CCM or admin can set it. Returning
-		// default values from here will mean, no one can
-		// override them.
-		glog.Errorf("failed to get azure cloud in GetVolumeLimits, plugin.host: %s", plugin.host.GetHostName())
-		return volumeLimits, nil
-	}
-
-	instances, ok := az.Instances()
-	if !ok {
-		glog.Warningf("Failed to get instances from cloud provider")
-		return volumeLimits, nil
-	}
-
-	instanceType, err := instances.InstanceType(context.TODO(), plugin.host.GetNodeName())
-	if err != nil {
-		glog.Errorf("Failed to get instance type from Azure cloud provider, nodeName: %s", plugin.host.GetNodeName())
-		return volumeLimits, nil
-	}
-
-	if vmSizeList == nil {
-		result, err := az.VirtualMachineSizesClient.List(context.TODO(), az.Location)
-		if err != nil || result.Value == nil {
-			glog.Errorf("failed to list vm sizes in GetVolumeLimits, plugin.host: %s, location: %s", plugin.host.GetHostName(), az.Location)
-			return volumeLimits, nil
-		}
-		vmSizeList = result.Value
-	}
-
-=======
 	}
 
 	az, err := getCloud(plugin.host)
@@ -211,7 +168,6 @@
 		vmSizeList = result.Value
 	}
 
->>>>>>> d54edf18
 	volumeLimits = map[string]int64{
 		util.AzureVolumeLimitKey: getMaxDataDiskCount(instanceType, vmSizeList),
 	}
@@ -227,19 +183,11 @@
 	vmsize := strings.ToUpper(instanceType)
 	for _, size := range *sizeList {
 		if size.Name == nil || size.MaxDataDiskCount == nil {
-<<<<<<< HEAD
-			glog.Errorf("failed to get vm size in getMaxDataDiskCount")
-			continue
-		}
-		if strings.ToUpper(*size.Name) == vmsize {
-			glog.V(2).Infof("got a matching size in getMaxDataDiskCount, Name: %s, MaxDataDiskCount: %s", *size.Name, *size.MaxDataDiskCount)
-=======
 			klog.Errorf("failed to get vm size in getMaxDataDiskCount")
 			continue
 		}
 		if strings.ToUpper(*size.Name) == vmsize {
 			klog.V(2).Infof("got a matching size in getMaxDataDiskCount, Name: %s, MaxDataDiskCount: %d", *size.Name, *size.MaxDataDiskCount)
->>>>>>> d54edf18
 			return int64(*size.MaxDataDiskCount)
 		}
 	}
