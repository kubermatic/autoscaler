--- conflicted
+++ resolved
@@ -38,11 +38,7 @@
 	NodeGetInfo(ctx context.Context) (
 		nodeID string,
 		maxVolumePerNode int64,
-<<<<<<< HEAD
-		accessibleTopology *csipb.Topology,
-=======
 		accessibleTopology map[string]string,
->>>>>>> d54edf18
 		err error)
 	NodePublishVolume(
 		ctx context.Context,
@@ -240,24 +236,6 @@
 	return res.GetNodeId(), res.GetMaxVolumesPerNode(), accessibleTopology, nil
 }
 
-func (c *csiDriverClient) NodeGetInfo(ctx context.Context) (
-	nodeID string,
-	maxVolumePerNode int64,
-	accessibleTopology *csipb.Topology,
-	err error) {
-	glog.V(4).Info(log("calling NodeGetInfo rpc"))
-
-	conn, err := newGrpcConn(c.driverName)
-	if err != nil {
-		return "", 0, nil, err
-	}
-	defer conn.Close()
-	nodeClient := csipb.NewNodeClient(conn)
-
-	res, err := nodeClient.NodeGetInfo(ctx, &csipb.NodeGetInfoRequest{})
-	return res.GetNodeId(), res.GetMaxVolumesPerNode(), res.GetAccessibleTopology(), nil
-}
-
 func (c *csiDriverClient) NodePublishVolume(
 	ctx context.Context,
 	volID string,
