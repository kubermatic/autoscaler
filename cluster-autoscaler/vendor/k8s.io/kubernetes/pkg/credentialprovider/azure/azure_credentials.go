/*
Copyright 2016 The Kubernetes Authors.

Licensed under the Apache License, Version 2.0 (the "License");
you may not use this file except in compliance with the License.
You may obtain a copy of the License at

    http://www.apache.org/licenses/LICENSE-2.0

Unless required by applicable law or agreed to in writing, software
distributed under the License is distributed on an "AS IS" BASIS,
WITHOUT WARRANTIES OR CONDITIONS OF ANY KIND, either express or implied.
See the License for the specific language governing permissions and
limitations under the License.
*/

package azure

import (
	"context"
	"io"
	"io/ioutil"
	"os"
	"time"

	"github.com/Azure/azure-sdk-for-go/services/containerregistry/mgmt/2017-10-01/containerregistry"
	"github.com/Azure/go-autorest/autorest"
	"github.com/Azure/go-autorest/autorest/adal"
	"github.com/Azure/go-autorest/autorest/azure"
	"github.com/spf13/pflag"
	"k8s.io/klog"
	"sigs.k8s.io/yaml"

	"k8s.io/kubernetes/pkg/cloudprovider/providers/azure/auth"
	"k8s.io/kubernetes/pkg/credentialprovider"
)

var flagConfigFile = pflag.String("azure-container-registry-config", "",
	"Path to the file containing Azure container registry configuration information.")

const dummyRegistryEmail = "name@contoso.com"

var containerRegistryUrls = []string{"*.azurecr.io", "*.azurecr.cn", "*.azurecr.de", "*.azurecr.us"}

// init registers the various means by which credentials may
// be resolved on Azure.
func init() {
	credentialprovider.RegisterCredentialProvider("azure",
		&credentialprovider.CachingDockerConfigProvider{
			Provider: NewACRProvider(flagConfigFile),
			Lifetime: 1 * time.Minute,
		})
}

func getContextWithCancel() (context.Context, context.CancelFunc) {
	return context.WithCancel(context.Background())
}

// RegistriesClient is a testable interface for the ACR client List operation.
type RegistriesClient interface {
	List(ctx context.Context) ([]containerregistry.Registry, error)
}

// azRegistriesClient implements RegistriesClient.
type azRegistriesClient struct {
	client containerregistry.RegistriesClient
}

func newAzRegistriesClient(subscriptionID, endpoint string, token *adal.ServicePrincipalToken) *azRegistriesClient {
	registryClient := containerregistry.NewRegistriesClient(subscriptionID)
	registryClient.BaseURI = endpoint
	registryClient.Authorizer = autorest.NewBearerAuthorizer(token)

	return &azRegistriesClient{
		client: registryClient,
	}
}

func (az *azRegistriesClient) List(ctx context.Context) ([]containerregistry.Registry, error) {
	iterator, err := az.client.ListComplete(ctx)
	if err != nil {
		return nil, err
	}

	result := make([]containerregistry.Registry, 0)
	for ; iterator.NotDone(); err = iterator.Next() {
		if err != nil {
			return nil, err
		}

		result = append(result, iterator.Value())
	}

	return result, nil
}

// NewACRProvider parses the specified configFile and returns a DockerConfigProvider
func NewACRProvider(configFile *string) credentialprovider.DockerConfigProvider {
	return &acrProvider{
		file: configFile,
	}
}

type acrProvider struct {
	file                  *string
	config                *auth.AzureAuthConfig
	environment           *azure.Environment
	registryClient        RegistriesClient
	servicePrincipalToken *adal.ServicePrincipalToken
}

// ParseConfig returns a parsed configuration for an Azure cloudprovider config file
func parseConfig(configReader io.Reader) (*auth.AzureAuthConfig, error) {
	var config auth.AzureAuthConfig

	if configReader == nil {
		return &config, nil
	}

	configContents, err := ioutil.ReadAll(configReader)
	if err != nil {
		return nil, err
	}
	err = yaml.Unmarshal(configContents, &config)
	if err != nil {
		return nil, err
	}

	return &config, nil
}

func (a *acrProvider) loadConfig(rdr io.Reader) error {
	var err error
	a.config, err = parseConfig(rdr)
	if err != nil {
		klog.Errorf("Failed to load azure credential file: %v", err)
	}

	a.environment, err = auth.ParseAzureEnvironment(a.config.Cloud)
	if err != nil {
		return err
	}

	return nil
}

func (a *acrProvider) Enabled() bool {
	if a.file == nil || len(*a.file) == 0 {
		klog.V(5).Infof("Azure config unspecified, disabling")
		return false
	}

	f, err := os.Open(*a.file)
	if err != nil {
		klog.Errorf("Failed to load config from file: %s", *a.file)
		return false
	}
	defer f.Close()

	err = a.loadConfig(f)
	if err != nil {
		klog.Errorf("Failed to load config from file: %s", *a.file)
		return false
	}

	a.servicePrincipalToken, err = auth.GetServicePrincipalToken(a.config, a.environment)
	if err != nil {
		klog.Errorf("Failed to create service principal token: %v", err)
		return false
	}

	a.registryClient = newAzRegistriesClient(a.config.SubscriptionID, a.environment.ResourceManagerEndpoint, a.servicePrincipalToken)
	return true
}

func (a *acrProvider) Provide() credentialprovider.DockerConfig {
	cfg := credentialprovider.DockerConfig{}
	ctx, cancel := getContextWithCancel()
	defer cancel()

	if a.config.UseManagedIdentityExtension {
<<<<<<< HEAD
		glog.V(4).Infof("listing registries")
		result, err := a.registryClient.List(ctx)
		if err != nil {
			glog.Errorf("Failed to list registries: %v", err)
=======
		klog.V(4).Infof("listing registries")
		result, err := a.registryClient.List(ctx)
		if err != nil {
			klog.Errorf("Failed to list registries: %v", err)
>>>>>>> e9a81cf8
			return cfg
		}

		for ix := range result {
			loginServer := getLoginServer(result[ix])
<<<<<<< HEAD
			glog.V(2).Infof("loginServer: %s", loginServer)
=======
			klog.V(2).Infof("loginServer: %s", loginServer)
>>>>>>> e9a81cf8
			cred, err := getACRDockerEntryFromARMToken(a, loginServer)
			if err != nil {
				continue
			}
			cfg[loginServer] = *cred
		}
	} else {
		// Add our entry for each of the supported container registry URLs
		for _, url := range containerRegistryUrls {
			cred := &credentialprovider.DockerConfigEntry{
				Username: a.config.AADClientID,
				Password: a.config.AADClientSecret,
				Email:    dummyRegistryEmail,
			}
			cfg[url] = *cred
		}
	}
	return cfg
}

func getLoginServer(registry containerregistry.Registry) string {
	return *(*registry.RegistryProperties).LoginServer
}

func getACRDockerEntryFromARMToken(a *acrProvider, loginServer string) (*credentialprovider.DockerConfigEntry, error) {
	armAccessToken := a.servicePrincipalToken.OAuthToken()

	klog.V(4).Infof("discovering auth redirects for: %s", loginServer)
	directive, err := receiveChallengeFromLoginServer(loginServer)
	if err != nil {
		klog.Errorf("failed to receive challenge: %s", err)
		return nil, err
	}

	klog.V(4).Infof("exchanging an acr refresh_token")
	registryRefreshToken, err := performTokenExchange(
		loginServer, directive, a.config.TenantID, armAccessToken)
	if err != nil {
		klog.Errorf("failed to perform token exchange: %s", err)
		return nil, err
	}

	klog.V(4).Infof("adding ACR docker config entry for: %s", loginServer)
	return &credentialprovider.DockerConfigEntry{
		Username: dockerTokenLoginUsernameGUID,
		Password: registryRefreshToken,
		Email:    dummyRegistryEmail,
	}, nil
}

func (a *acrProvider) LazyProvide() *credentialprovider.DockerConfigEntry {
	return nil
}<|MERGE_RESOLUTION|>--- conflicted
+++ resolved
@@ -179,27 +179,16 @@
 	defer cancel()
 
 	if a.config.UseManagedIdentityExtension {
-<<<<<<< HEAD
-		glog.V(4).Infof("listing registries")
-		result, err := a.registryClient.List(ctx)
-		if err != nil {
-			glog.Errorf("Failed to list registries: %v", err)
-=======
 		klog.V(4).Infof("listing registries")
 		result, err := a.registryClient.List(ctx)
 		if err != nil {
 			klog.Errorf("Failed to list registries: %v", err)
->>>>>>> e9a81cf8
 			return cfg
 		}
 
 		for ix := range result {
 			loginServer := getLoginServer(result[ix])
-<<<<<<< HEAD
-			glog.V(2).Infof("loginServer: %s", loginServer)
-=======
 			klog.V(2).Infof("loginServer: %s", loginServer)
->>>>>>> e9a81cf8
 			cred, err := getACRDockerEntryFromARMToken(a, loginServer)
 			if err != nil {
 				continue
