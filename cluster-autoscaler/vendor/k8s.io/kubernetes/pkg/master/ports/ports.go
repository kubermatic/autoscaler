--- conflicted
+++ resolved
@@ -50,11 +50,8 @@
 	// CloudControllerManagerPort is the default port for the cloud controller manager server.
 	// This value may be overridden by a flag at startup.
 	CloudControllerManagerPort = 10258
-<<<<<<< HEAD
-=======
 
 	// KubeSchedulerPort is the default port for the scheduler status server.
 	// May be overridden by a flag at startup.
 	KubeSchedulerPort = 10259
->>>>>>> e9a81cf8
 )