--- conflicted
+++ resolved
@@ -49,19 +49,13 @@
     deps = [
         "//pkg/apis/core:go_default_library",
         "//pkg/apis/scheduling:go_default_library",
-<<<<<<< HEAD
-=======
         "//pkg/features:go_default_library",
->>>>>>> e9a81cf8
         "//pkg/kubelet/types:go_default_library",
         "//staging/src/k8s.io/api/core/v1:go_default_library",
         "//staging/src/k8s.io/apimachinery/pkg/api/resource:go_default_library",
         "//staging/src/k8s.io/apimachinery/pkg/apis/meta/v1:go_default_library",
         "//staging/src/k8s.io/apiserver/pkg/util/feature:go_default_library",
-<<<<<<< HEAD
-=======
         "//staging/src/k8s.io/apiserver/pkg/util/feature/testing:go_default_library",
->>>>>>> e9a81cf8
         "//staging/src/k8s.io/client-go/tools/record:go_default_library",
     ],
 )