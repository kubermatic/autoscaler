--- conflicted
+++ resolved
@@ -39,15 +39,10 @@
         "//pkg/kubelet/apis/cri:all-srcs",
         "//pkg/kubelet/apis/deviceplugin/v1alpha:all-srcs",
         "//pkg/kubelet/apis/deviceplugin/v1beta1:all-srcs",
-<<<<<<< HEAD
-        "//pkg/kubelet/apis/pluginregistration/v1alpha1:all-srcs",
-        "//pkg/kubelet/apis/pluginregistration/v1beta1:all-srcs",
-=======
         "//pkg/kubelet/apis/pluginregistration/v1:all-srcs",
         "//pkg/kubelet/apis/pluginregistration/v1alpha1:all-srcs",
         "//pkg/kubelet/apis/pluginregistration/v1beta1:all-srcs",
         "//pkg/kubelet/apis/podresources:all-srcs",
->>>>>>> e9a81cf8
         "//pkg/kubelet/apis/stats/v1alpha1:all-srcs",
     ],
     tags = ["automanaged"],
