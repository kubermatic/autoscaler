/*
Copyright 2016 The Kubernetes Authors.

Licensed under the Apache License, Version 2.0 (the "License");
you may not use this file except in compliance with the License.
You may obtain a copy of the License at

    http://www.apache.org/licenses/LICENSE-2.0

Unless required by applicable law or agreed to in writing, software
distributed under the License is distributed on an "AS IS" BASIS,
WITHOUT WARRANTIES OR CONDITIONS OF ANY KIND, either express or implied.
See the License for the specific language governing permissions and
limitations under the License.
*/

package kubelet

import (
	"fmt"

	"k8s.io/api/core/v1"
	"k8s.io/klog"
	runtimeapi "k8s.io/kubernetes/pkg/kubelet/apis/cri/runtime/v1alpha2"
	utiliptables "k8s.io/kubernetes/pkg/util/iptables"
)

const (
	// KubeMarkMasqChain is the mark-for-masquerade chain
	// TODO: clean up this logic in kube-proxy
	KubeMarkMasqChain utiliptables.Chain = "KUBE-MARK-MASQ"

	// KubeMarkDropChain is the mark-for-drop chain
	KubeMarkDropChain utiliptables.Chain = "KUBE-MARK-DROP"

	// KubePostroutingChain is kubernetes postrouting rules
	KubePostroutingChain utiliptables.Chain = "KUBE-POSTROUTING"

	// KubeFirewallChain is kubernetes firewall rules
	KubeFirewallChain utiliptables.Chain = "KUBE-FIREWALL"
)

// providerRequiresNetworkingConfiguration returns whether the cloud provider
// requires special networking configuration.
func (kl *Kubelet) providerRequiresNetworkingConfiguration() bool {
	// TODO: We should have a mechanism to say whether native cloud provider
	// is used or whether we are using overlay networking. We should return
	// true for cloud providers if they implement Routes() interface and
	// we are not using overlay networking.
	if kl.cloud == nil || kl.cloud.ProviderName() != "gce" {
		return false
	}
	_, supported := kl.cloud.Routes()
	return supported
}

// updatePodCIDR updates the pod CIDR in the runtime state if it is different
<<<<<<< HEAD
// from the current CIDR.
func (kl *Kubelet) updatePodCIDR(cidr string) error {
=======
// from the current CIDR. Return true if pod CIDR is actually changed.
func (kl *Kubelet) updatePodCIDR(cidr string) (bool, error) {
>>>>>>> e9a81cf8
	kl.updatePodCIDRMux.Lock()
	defer kl.updatePodCIDRMux.Unlock()

	podCIDR := kl.runtimeState.podCIDR()

	if podCIDR == cidr {
<<<<<<< HEAD
		return nil
=======
		return false, nil
>>>>>>> e9a81cf8
	}

	// kubelet -> generic runtime -> runtime shim -> network plugin
	// docker/non-cri implementations have a passthrough UpdatePodCIDR
	if err := kl.getRuntime().UpdatePodCIDR(cidr); err != nil {
<<<<<<< HEAD
		return fmt.Errorf("failed to update pod CIDR: %v", err)
=======
		// If updatePodCIDR would fail, theoretically pod CIDR could not change.
		// But it is better to be on the safe side to still return true here.
		return true, fmt.Errorf("failed to update pod CIDR: %v", err)
>>>>>>> e9a81cf8
	}

	klog.Infof("Setting Pod CIDR: %v -> %v", podCIDR, cidr)
	kl.runtimeState.setPodCIDR(cidr)
<<<<<<< HEAD
	return nil
=======
	return true, nil
>>>>>>> e9a81cf8
}

// GetPodDNS returns DNS settings for the pod.
// This function is defined in kubecontainer.RuntimeHelper interface so we
// have to implement it.
func (kl *Kubelet) GetPodDNS(pod *v1.Pod) (*runtimeapi.DNSConfig, error) {
	return kl.dnsConfigurer.GetPodDNS(pod)
}<|MERGE_RESOLUTION|>--- conflicted
+++ resolved
@@ -55,45 +55,28 @@
 }
 
 // updatePodCIDR updates the pod CIDR in the runtime state if it is different
-<<<<<<< HEAD
-// from the current CIDR.
-func (kl *Kubelet) updatePodCIDR(cidr string) error {
-=======
 // from the current CIDR. Return true if pod CIDR is actually changed.
 func (kl *Kubelet) updatePodCIDR(cidr string) (bool, error) {
->>>>>>> e9a81cf8
 	kl.updatePodCIDRMux.Lock()
 	defer kl.updatePodCIDRMux.Unlock()
 
 	podCIDR := kl.runtimeState.podCIDR()
 
 	if podCIDR == cidr {
-<<<<<<< HEAD
-		return nil
-=======
 		return false, nil
->>>>>>> e9a81cf8
 	}
 
 	// kubelet -> generic runtime -> runtime shim -> network plugin
 	// docker/non-cri implementations have a passthrough UpdatePodCIDR
 	if err := kl.getRuntime().UpdatePodCIDR(cidr); err != nil {
-<<<<<<< HEAD
-		return fmt.Errorf("failed to update pod CIDR: %v", err)
-=======
 		// If updatePodCIDR would fail, theoretically pod CIDR could not change.
 		// But it is better to be on the safe side to still return true here.
 		return true, fmt.Errorf("failed to update pod CIDR: %v", err)
->>>>>>> e9a81cf8
 	}
 
 	klog.Infof("Setting Pod CIDR: %v -> %v", podCIDR, cidr)
 	kl.runtimeState.setPodCIDR(cidr)
-<<<<<<< HEAD
-	return nil
-=======
 	return true, nil
->>>>>>> e9a81cf8
 }
 
 // GetPodDNS returns DNS settings for the pod.
