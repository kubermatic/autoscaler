--- conflicted
+++ resolved
@@ -21,16 +21,10 @@
 	"fmt"
 	"net"
 	goruntime "runtime"
-<<<<<<< HEAD
-	"time"
-
-	"github.com/golang/glog"
-=======
 	"sort"
 	"time"
 
 	"k8s.io/klog"
->>>>>>> e9a81cf8
 
 	"k8s.io/api/core/v1"
 	apiequality "k8s.io/apimachinery/pkg/api/equality"
@@ -159,11 +153,7 @@
 		kubeletapis.LabelArch,
 	}
 
-<<<<<<< HEAD
-	var needsUpdate bool = false
-=======
 	needsUpdate := false
->>>>>>> e9a81cf8
 	if existingNode.Labels == nil {
 		existingNode.Labels = make(map[string]string)
 	}
@@ -244,11 +234,7 @@
 	}
 
 	unschedulableTaint := v1.Taint{
-<<<<<<< HEAD
-		Key:    algorithm.TaintNodeUnschedulable,
-=======
 		Key:    schedulerapi.TaintNodeUnschedulable,
->>>>>>> e9a81cf8
 		Effect: v1.TaintEffectNoSchedule,
 	}
 
@@ -399,12 +385,8 @@
 	return fmt.Errorf("update node status exceeds retry count")
 }
 
-<<<<<<< HEAD
-// tryUpdateNodeStatus tries to update node status to master.
-=======
 // tryUpdateNodeStatus tries to update node status to master if there is any
 // change or enough time passed from the last sync.
->>>>>>> e9a81cf8
 func (kl *Kubelet) tryUpdateNodeStatus(tryNumber int) error {
 	// In large clusters, GET and PUT operations on Node objects coming
 	// from here are the majority of load on apiserver and etcd.
@@ -428,16 +410,11 @@
 
 	podCIDRChanged := false
 	if node.Spec.PodCIDR != "" {
-<<<<<<< HEAD
-		if err := kl.updatePodCIDR(node.Spec.PodCIDR); err != nil {
-			glog.Errorf(err.Error())
-=======
 		// Pod CIDR could have been updated before, so we cannot rely on
 		// node.Spec.PodCIDR being non-empty. We also need to know if pod CIDR is
 		// actually changed.
 		if podCIDRChanged, err = kl.updatePodCIDR(node.Spec.PodCIDR); err != nil {
 			klog.Errorf(err.Error())
->>>>>>> e9a81cf8
 		}
 	}
 
@@ -542,10 +519,6 @@
 		setters = append(setters, nodestatus.VolumeLimits(kl.volumePluginMgr.ListVolumePluginWithLimits))
 	}
 	setters = append(setters,
-<<<<<<< HEAD
-		nodestatus.OutOfDiskCondition(kl.clock.Now, kl.recordNodeStatusEvent),
-=======
->>>>>>> e9a81cf8
 		nodestatus.MemoryPressureCondition(kl.clock.Now, kl.evictionManager.IsUnderMemoryPressure, kl.recordNodeStatusEvent),
 		nodestatus.DiskPressureCondition(kl.clock.Now, kl.evictionManager.IsUnderDiskPressure, kl.recordNodeStatusEvent),
 		nodestatus.PIDPressureCondition(kl.clock.Now, kl.evictionManager.IsUnderPIDPressure, kl.recordNodeStatusEvent),
