load("@io_bazel_rules_go//go:def.bzl", "go_library", "go_test")

go_library(
    name = "go_default_library",
    srcs = ["eqivalence.go"],
    importpath = "k8s.io/kubernetes/pkg/scheduler/core/equivalence",
    visibility = ["//visibility:public"],
    deps = [
        "//pkg/features:go_default_library",
        "//pkg/scheduler/algorithm:go_default_library",
        "//pkg/scheduler/algorithm/predicates:go_default_library",
        "//pkg/scheduler/cache:go_default_library",
        "//pkg/scheduler/metrics:go_default_library",
        "//pkg/util/hash:go_default_library",
        "//staging/src/k8s.io/api/core/v1:go_default_library",
        "//staging/src/k8s.io/apimachinery/pkg/util/sets:go_default_library",
        "//staging/src/k8s.io/apiserver/pkg/util/feature:go_default_library",
<<<<<<< HEAD
        "//vendor/github.com/golang/glog:go_default_library",
=======
        "//vendor/k8s.io/klog:go_default_library",
>>>>>>> e9a81cf8
    ],
)

go_test(
    name = "go_default_test",
    srcs = ["eqivalence_test.go"],
    embed = [":go_default_library"],
    deps = [
        "//pkg/scheduler/algorithm:go_default_library",
        "//pkg/scheduler/algorithm/predicates:go_default_library",
        "//pkg/scheduler/cache:go_default_library",
        "//staging/src/k8s.io/api/core/v1:go_default_library",
        "//staging/src/k8s.io/apimachinery/pkg/api/resource:go_default_library",
        "//staging/src/k8s.io/apimachinery/pkg/apis/meta/v1:go_default_library",
        "//staging/src/k8s.io/apimachinery/pkg/util/sets:go_default_library",
    ],
)

filegroup(
    name = "package-srcs",
    srcs = glob(["**"]),
    tags = ["automanaged"],
    visibility = ["//visibility:private"],
)

filegroup(
    name = "all-srcs",
    srcs = [":package-srcs"],
    tags = ["automanaged"],
    visibility = ["//visibility:public"],
)<|MERGE_RESOLUTION|>--- conflicted
+++ resolved
@@ -15,11 +15,7 @@
         "//staging/src/k8s.io/api/core/v1:go_default_library",
         "//staging/src/k8s.io/apimachinery/pkg/util/sets:go_default_library",
         "//staging/src/k8s.io/apiserver/pkg/util/feature:go_default_library",
-<<<<<<< HEAD
-        "//vendor/github.com/golang/glog:go_default_library",
-=======
         "//vendor/k8s.io/klog:go_default_library",
->>>>>>> e9a81cf8
     ],
 )
 
