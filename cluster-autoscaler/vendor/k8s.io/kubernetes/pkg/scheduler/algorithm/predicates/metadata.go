/*
Copyright 2016 The Kubernetes Authors.

Licensed under the Apache License, Version 2.0 (the "License");
you may not use this file except in compliance with the License.
You may obtain a copy of the License at

    http://www.apache.org/licenses/LICENSE-2.0

Unless required by applicable law or agreed to in writing, software
distributed under the License is distributed on an "AS IS" BASIS,
WITHOUT WARRANTIES OR CONDITIONS OF ANY KIND, either express or implied.
See the License for the specific language governing permissions and
limitations under the License.
*/

package predicates

import (
	"context"
	"fmt"
	"sync"

	"k8s.io/klog"

	"k8s.io/api/core/v1"
	metav1 "k8s.io/apimachinery/pkg/apis/meta/v1"
	"k8s.io/apimachinery/pkg/labels"
	"k8s.io/apimachinery/pkg/util/sets"
	"k8s.io/client-go/util/workqueue"
	"k8s.io/kubernetes/pkg/scheduler/algorithm"
	priorityutil "k8s.io/kubernetes/pkg/scheduler/algorithm/priorities/util"
	schedulercache "k8s.io/kubernetes/pkg/scheduler/cache"
	schedutil "k8s.io/kubernetes/pkg/scheduler/util"
)

// PredicateMetadataFactory defines a factory of predicate metadata.
type PredicateMetadataFactory struct {
	podLister algorithm.PodLister
}

// AntiAffinityTerm's topology key value used in predicate metadata
type topologyPair struct {
	key   string
	value string
}

//  Note that predicateMetadata and matchingPodAntiAffinityTerm need to be declared in the same file
//  due to the way declarations are processed in predicate declaration unit tests.
type matchingPodAntiAffinityTerm struct {
	term *v1.PodAffinityTerm
	node *v1.Node
}

type podSet map[*v1.Pod]struct{}

type topologyPairSet map[topologyPair]struct{}

// topologyPairsMaps keeps topologyPairToAntiAffinityPods and antiAffinityPodToTopologyPairs in sync
// as they are the inverse of each others.
type topologyPairsMaps struct {
	topologyPairToPods map[topologyPair]podSet
	podToTopologyPairs map[string]topologyPairSet
}

// NOTE: When new fields are added/removed or logic is changed, please make sure that
// RemovePod, AddPod, and ShallowCopy functions are updated to work with the new changes.
type predicateMetadata struct {
	pod           *v1.Pod
	podBestEffort bool
	podRequest    *schedulercache.Resource
	podPorts      []*v1.ContainerPort

	topologyPairsAntiAffinityPodsMap *topologyPairsMaps
	// A map of topology pairs to a list of Pods that can potentially match
<<<<<<< HEAD
	// the affinity rules of the "pod" and its inverse.
	topologyPairsPotentialAffinityPods *topologyPairsMaps
	// A map of topology pairs to a list of Pods that can potentially match
	// the anti-affinity rules of the "pod" and its inverse.
=======
	// the affinity terms of the "pod" and its inverse.
	topologyPairsPotentialAffinityPods *topologyPairsMaps
	// A map of topology pairs to a list of Pods that can potentially match
	// the anti-affinity terms of the "pod" and its inverse.
>>>>>>> e9a81cf8
	topologyPairsPotentialAntiAffinityPods *topologyPairsMaps
	serviceAffinityInUse                   bool
	serviceAffinityMatchingPodList         []*v1.Pod
	serviceAffinityMatchingPodServices     []*v1.Service
	// ignoredExtendedResources is a set of extended resource names that will
	// be ignored in the PodFitsResources predicate.
	//
	// They can be scheduler extender managed resources, the consumption of
	// which should be accounted only by the extenders. This set is synthesized
	// from scheduler extender configuration and does not change per pod.
	ignoredExtendedResources sets.String
}

// Ensure that predicateMetadata implements algorithm.PredicateMetadata.
var _ algorithm.PredicateMetadata = &predicateMetadata{}

// PredicateMetadataProducer function produces predicate metadata.
type PredicateMetadataProducer func(pm *predicateMetadata)

var predicateMetaProducerRegisterLock sync.Mutex
var predicateMetadataProducers = make(map[string]PredicateMetadataProducer)

// RegisterPredicateMetadataProducer registers a PredicateMetadataProducer.
func RegisterPredicateMetadataProducer(predicateName string, precomp PredicateMetadataProducer) {
	predicateMetaProducerRegisterLock.Lock()
	defer predicateMetaProducerRegisterLock.Unlock()
	predicateMetadataProducers[predicateName] = precomp
}

// RegisterPredicateMetadataProducerWithExtendedResourceOptions registers a
// PredicateMetadataProducer that creates predicate metadata with the provided
// options for extended resources.
//
// See the comments in "predicateMetadata" for the explanation of the options.
func RegisterPredicateMetadataProducerWithExtendedResourceOptions(ignoredExtendedResources sets.String) {
	RegisterPredicateMetadataProducer("PredicateWithExtendedResourceOptions", func(pm *predicateMetadata) {
		pm.ignoredExtendedResources = ignoredExtendedResources
	})
}

// NewPredicateMetadataFactory creates a PredicateMetadataFactory.
func NewPredicateMetadataFactory(podLister algorithm.PodLister) algorithm.PredicateMetadataProducer {
	factory := &PredicateMetadataFactory{
		podLister,
	}
	return factory.GetMetadata
}

// GetMetadata returns the predicateMetadata used which will be used by various predicates.
func (pfactory *PredicateMetadataFactory) GetMetadata(pod *v1.Pod, nodeNameToInfoMap map[string]*schedulercache.NodeInfo) algorithm.PredicateMetadata {
	// If we cannot compute metadata, just return nil
	if pod == nil {
		return nil
	}
<<<<<<< HEAD
	topologyPairsMaps, err := getMatchingTopologyPairs(pod, nodeNameToInfoMap)
	if err != nil {
		return nil
	}
	topologyPairsAffinityPodsMaps, topologyPairsAntiAffinityPodsMaps, err := getPodsMatchingAffinity(pod, nodeNameToInfoMap)
=======
	// existingPodAntiAffinityMap will be used later for efficient check on existing pods' anti-affinity
	existingPodAntiAffinityMap, err := getTPMapMatchingExistingAntiAffinity(pod, nodeNameToInfoMap)
	if err != nil {
		return nil
	}
	// incomingPodAffinityMap will be used later for efficient check on incoming pod's affinity
	// incomingPodAntiAffinityMap will be used later for efficient check on incoming pod's anti-affinity
	incomingPodAffinityMap, incomingPodAntiAffinityMap, err := getTPMapMatchingIncomingAffinityAntiAffinity(pod, nodeNameToInfoMap)
>>>>>>> e9a81cf8
	if err != nil {
		klog.Errorf("[predicate meta data generation] error finding pods that match affinity terms: %v", err)
		return nil
	}
	predicateMetadata := &predicateMetadata{
<<<<<<< HEAD
		pod:           pod,
		podBestEffort: isPodBestEffort(pod),
		podRequest:    GetResourceRequest(pod),
		podPorts:      schedutil.GetContainerPorts(pod),
		topologyPairsPotentialAffinityPods:     topologyPairsAffinityPodsMaps,
		topologyPairsPotentialAntiAffinityPods: topologyPairsAntiAffinityPodsMaps,
		topologyPairsAntiAffinityPodsMap:       topologyPairsMaps,
=======
		pod:                                    pod,
		podBestEffort:                          isPodBestEffort(pod),
		podRequest:                             GetResourceRequest(pod),
		podPorts:                               schedutil.GetContainerPorts(pod),
		topologyPairsPotentialAffinityPods:     incomingPodAffinityMap,
		topologyPairsPotentialAntiAffinityPods: incomingPodAntiAffinityMap,
		topologyPairsAntiAffinityPodsMap:       existingPodAntiAffinityMap,
>>>>>>> e9a81cf8
	}
	for predicateName, precomputeFunc := range predicateMetadataProducers {
		klog.V(10).Infof("Precompute: %v", predicateName)
		precomputeFunc(predicateMetadata)
	}
	return predicateMetadata
}

// returns a pointer to a new topologyPairsMaps
func newTopologyPairsMaps() *topologyPairsMaps {
	return &topologyPairsMaps{topologyPairToPods: make(map[topologyPair]podSet),
		podToTopologyPairs: make(map[string]topologyPairSet)}
}

func (topologyPairsMaps *topologyPairsMaps) addTopologyPair(pair topologyPair, pod *v1.Pod) {
	podFullName := schedutil.GetPodFullName(pod)
	if topologyPairsMaps.topologyPairToPods[pair] == nil {
		topologyPairsMaps.topologyPairToPods[pair] = make(map[*v1.Pod]struct{})
	}
	topologyPairsMaps.topologyPairToPods[pair][pod] = struct{}{}
	if topologyPairsMaps.podToTopologyPairs[podFullName] == nil {
		topologyPairsMaps.podToTopologyPairs[podFullName] = make(map[topologyPair]struct{})
	}
	topologyPairsMaps.podToTopologyPairs[podFullName][pair] = struct{}{}
}

func (topologyPairsMaps *topologyPairsMaps) removePod(deletedPod *v1.Pod) {
	deletedPodFullName := schedutil.GetPodFullName(deletedPod)
	for pair := range topologyPairsMaps.podToTopologyPairs[deletedPodFullName] {
		delete(topologyPairsMaps.topologyPairToPods[pair], deletedPod)
		if len(topologyPairsMaps.topologyPairToPods[pair]) == 0 {
			delete(topologyPairsMaps.topologyPairToPods, pair)
		}
	}
	delete(topologyPairsMaps.podToTopologyPairs, deletedPodFullName)
}

func (topologyPairsMaps *topologyPairsMaps) appendMaps(toAppend *topologyPairsMaps) {
<<<<<<< HEAD
=======
	if toAppend == nil {
		return
	}
>>>>>>> e9a81cf8
	for pair := range toAppend.topologyPairToPods {
		for pod := range toAppend.topologyPairToPods[pair] {
			topologyPairsMaps.addTopologyPair(pair, pod)
		}
	}
}

// RemovePod changes predicateMetadata assuming that the given `deletedPod` is
// deleted from the system.
func (meta *predicateMetadata) RemovePod(deletedPod *v1.Pod) error {
	deletedPodFullName := schedutil.GetPodFullName(deletedPod)
	if deletedPodFullName == schedutil.GetPodFullName(meta.pod) {
		return fmt.Errorf("deletedPod and meta.pod must not be the same")
	}
	meta.topologyPairsAntiAffinityPodsMap.removePod(deletedPod)
	// Delete pod from the matching affinity or anti-affinity topology pairs maps.
	meta.topologyPairsPotentialAffinityPods.removePod(deletedPod)
	meta.topologyPairsPotentialAntiAffinityPods.removePod(deletedPod)
	// All pods in the serviceAffinityMatchingPodList are in the same namespace.
	// So, if the namespace of the first one is not the same as the namespace of the
	// deletedPod, we don't need to check the list, as deletedPod isn't in the list.
	if meta.serviceAffinityInUse &&
		len(meta.serviceAffinityMatchingPodList) > 0 &&
		deletedPod.Namespace == meta.serviceAffinityMatchingPodList[0].Namespace {
		for i, pod := range meta.serviceAffinityMatchingPodList {
			if schedutil.GetPodFullName(pod) == deletedPodFullName {
				meta.serviceAffinityMatchingPodList = append(
					meta.serviceAffinityMatchingPodList[:i],
					meta.serviceAffinityMatchingPodList[i+1:]...)
				break
			}
		}
	}
	return nil
}

// AddPod changes predicateMetadata assuming that `newPod` is added to the
// system.
func (meta *predicateMetadata) AddPod(addedPod *v1.Pod, nodeInfo *schedulercache.NodeInfo) error {
	addedPodFullName := schedutil.GetPodFullName(addedPod)
	if addedPodFullName == schedutil.GetPodFullName(meta.pod) {
		return fmt.Errorf("addedPod and meta.pod must not be the same")
	}
	if nodeInfo.Node() == nil {
		return fmt.Errorf("invalid node in nodeInfo")
	}
	// Add matching anti-affinity terms of the addedPod to the map.
<<<<<<< HEAD
	topologyPairsMaps, err := getMatchingTopologyPairsOfExistingPod(meta.pod, addedPod, nodeInfo.Node())
	if err != nil {
		return err
	}
	if len(topologyPairsMaps.podToTopologyPairs) > 0 {
		meta.topologyPairsAntiAffinityPodsMap.appendMaps(topologyPairsMaps)
	}
=======
	topologyPairsMaps, err := getMatchingAntiAffinityTopologyPairsOfPod(meta.pod, addedPod, nodeInfo.Node())
	if err != nil {
		return err
	}
	meta.topologyPairsAntiAffinityPodsMap.appendMaps(topologyPairsMaps)
>>>>>>> e9a81cf8
	// Add the pod to nodeNameToMatchingAffinityPods and nodeNameToMatchingAntiAffinityPods if needed.
	affinity := meta.pod.Spec.Affinity
	podNodeName := addedPod.Spec.NodeName
	if affinity != nil && len(podNodeName) > 0 {
		podNode := nodeInfo.Node()
		// It is assumed that when the added pod matches affinity of the meta.pod, all the terms must match,
		// this should be changed when the implementation of targetPodMatchesAffinityOfPod/podMatchesAffinityTermProperties
		// is changed
		if targetPodMatchesAffinityOfPod(meta.pod, addedPod) {
			affinityTerms := GetPodAffinityTerms(affinity.PodAffinity)
			for _, term := range affinityTerms {
				if topologyValue, ok := podNode.Labels[term.TopologyKey]; ok {
					pair := topologyPair{key: term.TopologyKey, value: topologyValue}
					meta.topologyPairsPotentialAffinityPods.addTopologyPair(pair, addedPod)
				}
			}
		}
		if targetPodMatchesAntiAffinityOfPod(meta.pod, addedPod) {
			antiAffinityTerms := GetPodAntiAffinityTerms(affinity.PodAntiAffinity)
			for _, term := range antiAffinityTerms {
				if topologyValue, ok := podNode.Labels[term.TopologyKey]; ok {
					pair := topologyPair{key: term.TopologyKey, value: topologyValue}
					meta.topologyPairsPotentialAntiAffinityPods.addTopologyPair(pair, addedPod)
				}
			}
		}
	}
	// If addedPod is in the same namespace as the meta.pod, update the list
	// of matching pods if applicable.
	if meta.serviceAffinityInUse && addedPod.Namespace == meta.pod.Namespace {
		selector := CreateSelectorFromLabels(meta.pod.Labels)
		if selector.Matches(labels.Set(addedPod.Labels)) {
			meta.serviceAffinityMatchingPodList = append(meta.serviceAffinityMatchingPodList,
				addedPod)
		}
	}
	return nil
}

// ShallowCopy copies a metadata struct into a new struct and creates a copy of
// its maps and slices, but it does not copy the contents of pointer values.
func (meta *predicateMetadata) ShallowCopy() algorithm.PredicateMetadata {
	newPredMeta := &predicateMetadata{
		pod:                      meta.pod,
		podBestEffort:            meta.podBestEffort,
		podRequest:               meta.podRequest,
		serviceAffinityInUse:     meta.serviceAffinityInUse,
		ignoredExtendedResources: meta.ignoredExtendedResources,
	}
	newPredMeta.podPorts = append([]*v1.ContainerPort(nil), meta.podPorts...)
	newPredMeta.topologyPairsPotentialAffinityPods = newTopologyPairsMaps()
	newPredMeta.topologyPairsPotentialAffinityPods.appendMaps(meta.topologyPairsPotentialAffinityPods)
	newPredMeta.topologyPairsPotentialAntiAffinityPods = newTopologyPairsMaps()
	newPredMeta.topologyPairsPotentialAntiAffinityPods.appendMaps(meta.topologyPairsPotentialAntiAffinityPods)
	newPredMeta.topologyPairsAntiAffinityPodsMap = newTopologyPairsMaps()
	newPredMeta.topologyPairsAntiAffinityPodsMap.appendMaps(meta.topologyPairsAntiAffinityPodsMap)
	newPredMeta.serviceAffinityMatchingPodServices = append([]*v1.Service(nil),
		meta.serviceAffinityMatchingPodServices...)
	newPredMeta.serviceAffinityMatchingPodList = append([]*v1.Pod(nil),
		meta.serviceAffinityMatchingPodList...)
	return (algorithm.PredicateMetadata)(newPredMeta)
}

type affinityTermProperties struct {
	namespaces sets.String
	selector   labels.Selector
}

// getAffinityTermProperties receives a Pod and affinity terms and returns the namespaces and
// selectors of the terms.
func getAffinityTermProperties(pod *v1.Pod, terms []v1.PodAffinityTerm) (properties []*affinityTermProperties, err error) {
	if terms == nil {
		return properties, nil
	}

	for _, term := range terms {
		namespaces := priorityutil.GetNamespacesFromPodAffinityTerm(pod, &term)
		selector, err := metav1.LabelSelectorAsSelector(term.LabelSelector)
		if err != nil {
			return nil, err
		}
		properties = append(properties, &affinityTermProperties{namespaces: namespaces, selector: selector})
	}
	return properties, nil
}

// podMatchesAllAffinityTermProperties returns true IFF the given pod matches all the given properties.
func podMatchesAllAffinityTermProperties(pod *v1.Pod, properties []*affinityTermProperties) bool {
	if len(properties) == 0 {
		return false
	}
	for _, property := range properties {
		if !priorityutil.PodMatchesTermsNamespaceAndSelector(pod, property.namespaces, property.selector) {
			return false
		}
	}
	return true
}

<<<<<<< HEAD
// getPodsMatchingAffinity finds existing Pods that match affinity terms of the given "pod".
// It ignores topology. It returns a set of Pods that are checked later by the affinity
// predicate. With this set of pods available, the affinity predicate does not
// need to check all the pods in the cluster.
func getPodsMatchingAffinity(pod *v1.Pod, nodeInfoMap map[string]*schedulercache.NodeInfo) (topologyPairsAffinityPodsMaps *topologyPairsMaps, topologyPairsAntiAffinityPodsMaps *topologyPairsMaps, err error) {
=======
// podMatchesAnyAffinityTermProperties returns true if the given pod matches any given property.
func podMatchesAnyAffinityTermProperties(pod *v1.Pod, properties []*affinityTermProperties) bool {
	if len(properties) == 0 {
		return false
	}
	for _, property := range properties {
		if priorityutil.PodMatchesTermsNamespaceAndSelector(pod, property.namespaces, property.selector) {
			return true
		}
	}
	return false
}

// getTPMapMatchingExistingAntiAffinity calculates the following for each existing pod on each node:
// (1) Whether it has PodAntiAffinity
// (2) Whether any AffinityTerm matches the incoming pod
func getTPMapMatchingExistingAntiAffinity(pod *v1.Pod, nodeInfoMap map[string]*schedulercache.NodeInfo) (*topologyPairsMaps, error) {
>>>>>>> e9a81cf8
	allNodeNames := make([]string, 0, len(nodeInfoMap))
	for name := range nodeInfoMap {
		allNodeNames = append(allNodeNames, name)
	}

	var lock sync.Mutex
	var firstError error

	topologyMaps := newTopologyPairsMaps()

	appendTopologyPairsMaps := func(toAppend *topologyPairsMaps) {
		lock.Lock()
		defer lock.Unlock()
		topologyMaps.appendMaps(toAppend)
	}
	catchError := func(err error) {
		lock.Lock()
		defer lock.Unlock()
		if firstError == nil {
			firstError = err
		}
	}

	processNode := func(i int) {
		nodeInfo := nodeInfoMap[allNodeNames[i]]
		node := nodeInfo.Node()
		if node == nil {
			catchError(fmt.Errorf("node not found"))
			return
		}
		for _, existingPod := range nodeInfo.PodsWithAffinity() {
			existingPodTopologyMaps, err := getMatchingAntiAffinityTopologyPairsOfPod(pod, existingPod, node)
			if err != nil {
				catchError(err)
				return
			}
			appendTopologyPairsMaps(existingPodTopologyMaps)
		}
	}
	workqueue.ParallelizeUntil(context.TODO(), 16, len(allNodeNames), processNode)
	return topologyMaps, firstError
}

// getTPMapMatchingIncomingAffinityAntiAffinity finds existing Pods that match affinity terms of the given "pod".
// It returns a topologyPairsMaps that are checked later by the affinity
// predicate. With this topologyPairsMaps available, the affinity predicate does not
// need to check all the pods in the cluster.
func getTPMapMatchingIncomingAffinityAntiAffinity(pod *v1.Pod, nodeInfoMap map[string]*schedulercache.NodeInfo) (topologyPairsAffinityPodsMaps *topologyPairsMaps, topologyPairsAntiAffinityPodsMaps *topologyPairsMaps, err error) {
	affinity := pod.Spec.Affinity
	if affinity == nil || (affinity.PodAffinity == nil && affinity.PodAntiAffinity == nil) {
		return newTopologyPairsMaps(), newTopologyPairsMaps(), nil
	}

	allNodeNames := make([]string, 0, len(nodeInfoMap))
	for name := range nodeInfoMap {
		allNodeNames = append(allNodeNames, name)
	}

	var lock sync.Mutex
	var firstError error
	topologyPairsAffinityPodsMaps = newTopologyPairsMaps()
	topologyPairsAntiAffinityPodsMaps = newTopologyPairsMaps()
	appendResult := func(nodeName string, nodeTopologyPairsAffinityPodsMaps, nodeTopologyPairsAntiAffinityPodsMaps *topologyPairsMaps) {
		lock.Lock()
		defer lock.Unlock()
		if len(nodeTopologyPairsAffinityPodsMaps.topologyPairToPods) > 0 {
			topologyPairsAffinityPodsMaps.appendMaps(nodeTopologyPairsAffinityPodsMaps)
		}
		if len(nodeTopologyPairsAntiAffinityPodsMaps.topologyPairToPods) > 0 {
			topologyPairsAntiAffinityPodsMaps.appendMaps(nodeTopologyPairsAntiAffinityPodsMaps)
		}
	}

	catchError := func(err error) {
		lock.Lock()
		defer lock.Unlock()
		if firstError == nil {
			firstError = err
		}
	}

	affinityTerms := GetPodAffinityTerms(affinity.PodAffinity)
	affinityProperties, err := getAffinityTermProperties(pod, affinityTerms)
	if err != nil {
		return nil, nil, err
	}
	antiAffinityTerms := GetPodAntiAffinityTerms(affinity.PodAntiAffinity)

	affinityTerms := GetPodAffinityTerms(affinity.PodAffinity)
	antiAffinityTerms := GetPodAntiAffinityTerms(affinity.PodAntiAffinity)
	processNode := func(i int) {
		nodeInfo := nodeInfoMap[allNodeNames[i]]
		node := nodeInfo.Node()
		if node == nil {
			catchError(fmt.Errorf("nodeInfo.Node is nil"))
			return
		}
		nodeTopologyPairsAffinityPodsMaps := newTopologyPairsMaps()
		nodeTopologyPairsAntiAffinityPodsMaps := newTopologyPairsMaps()
		for _, existingPod := range nodeInfo.Pods() {
			// Check affinity properties.
<<<<<<< HEAD
			if podMatchesAffinityTermProperties(existingPod, affinityProperties) {
=======
			if podMatchesAllAffinityTermProperties(existingPod, affinityProperties) {
>>>>>>> e9a81cf8
				for _, term := range affinityTerms {
					if topologyValue, ok := node.Labels[term.TopologyKey]; ok {
						pair := topologyPair{key: term.TopologyKey, value: topologyValue}
						nodeTopologyPairsAffinityPodsMaps.addTopologyPair(pair, existingPod)
					}
				}
			}
			// Check anti-affinity properties.
<<<<<<< HEAD
			if podMatchesAffinityTermProperties(existingPod, antiAffinityProperties) {
				for _, term := range antiAffinityTerms {
=======
			for _, term := range antiAffinityTerms {
				namespaces := priorityutil.GetNamespacesFromPodAffinityTerm(pod, &term)
				selector, err := metav1.LabelSelectorAsSelector(term.LabelSelector)
				if err != nil {
					catchError(err)
					return
				}
				if priorityutil.PodMatchesTermsNamespaceAndSelector(existingPod, namespaces, selector) {
>>>>>>> e9a81cf8
					if topologyValue, ok := node.Labels[term.TopologyKey]; ok {
						pair := topologyPair{key: term.TopologyKey, value: topologyValue}
						nodeTopologyPairsAntiAffinityPodsMaps.addTopologyPair(pair, existingPod)
					}
				}
			}
		}
		if len(nodeTopologyPairsAffinityPodsMaps.topologyPairToPods) > 0 || len(nodeTopologyPairsAntiAffinityPodsMaps.topologyPairToPods) > 0 {
			appendResult(node.Name, nodeTopologyPairsAffinityPodsMaps, nodeTopologyPairsAntiAffinityPodsMaps)
		}
	}
<<<<<<< HEAD
	workqueue.Parallelize(16, len(allNodeNames), processNode)
=======
	workqueue.ParallelizeUntil(context.TODO(), 16, len(allNodeNames), processNode)
>>>>>>> e9a81cf8
	return topologyPairsAffinityPodsMaps, topologyPairsAntiAffinityPodsMaps, firstError
}

// targetPodMatchesAffinityOfPod returns true if "targetPod" matches ALL affinity terms of
// "pod". This function does not check topology.
// So, whether the targetPod actually matches or not needs further checks for a specific
// node.
func targetPodMatchesAffinityOfPod(pod, targetPod *v1.Pod) bool {
	affinity := pod.Spec.Affinity
	if affinity == nil || affinity.PodAffinity == nil {
		return false
	}
	affinityProperties, err := getAffinityTermProperties(pod, GetPodAffinityTerms(affinity.PodAffinity))
	if err != nil {
		klog.Errorf("error in getting affinity properties of Pod %v", pod.Name)
		return false
	}
	return podMatchesAllAffinityTermProperties(targetPod, affinityProperties)
}

// targetPodMatchesAntiAffinityOfPod returns true if "targetPod" matches ANY anti-affinity
// term of "pod". This function does not check topology.
// So, whether the targetPod actually matches or not needs further checks for a specific
// node.
func targetPodMatchesAntiAffinityOfPod(pod, targetPod *v1.Pod) bool {
	affinity := pod.Spec.Affinity
	if affinity == nil || affinity.PodAntiAffinity == nil {
		return false
	}
	properties, err := getAffinityTermProperties(pod, GetPodAntiAffinityTerms(affinity.PodAntiAffinity))
	if err != nil {
		klog.Errorf("error in getting anti-affinity properties of Pod %v", pod.Name)
		return false
	}
	return podMatchesAnyAffinityTermProperties(targetPod, properties)
}<|MERGE_RESOLUTION|>--- conflicted
+++ resolved
@@ -73,17 +73,10 @@
 
 	topologyPairsAntiAffinityPodsMap *topologyPairsMaps
 	// A map of topology pairs to a list of Pods that can potentially match
-<<<<<<< HEAD
-	// the affinity rules of the "pod" and its inverse.
-	topologyPairsPotentialAffinityPods *topologyPairsMaps
-	// A map of topology pairs to a list of Pods that can potentially match
-	// the anti-affinity rules of the "pod" and its inverse.
-=======
 	// the affinity terms of the "pod" and its inverse.
 	topologyPairsPotentialAffinityPods *topologyPairsMaps
 	// A map of topology pairs to a list of Pods that can potentially match
 	// the anti-affinity terms of the "pod" and its inverse.
->>>>>>> e9a81cf8
 	topologyPairsPotentialAntiAffinityPods *topologyPairsMaps
 	serviceAffinityInUse                   bool
 	serviceAffinityMatchingPodList         []*v1.Pod
@@ -138,13 +131,6 @@
 	if pod == nil {
 		return nil
 	}
-<<<<<<< HEAD
-	topologyPairsMaps, err := getMatchingTopologyPairs(pod, nodeNameToInfoMap)
-	if err != nil {
-		return nil
-	}
-	topologyPairsAffinityPodsMaps, topologyPairsAntiAffinityPodsMaps, err := getPodsMatchingAffinity(pod, nodeNameToInfoMap)
-=======
 	// existingPodAntiAffinityMap will be used later for efficient check on existing pods' anti-affinity
 	existingPodAntiAffinityMap, err := getTPMapMatchingExistingAntiAffinity(pod, nodeNameToInfoMap)
 	if err != nil {
@@ -153,21 +139,11 @@
 	// incomingPodAffinityMap will be used later for efficient check on incoming pod's affinity
 	// incomingPodAntiAffinityMap will be used later for efficient check on incoming pod's anti-affinity
 	incomingPodAffinityMap, incomingPodAntiAffinityMap, err := getTPMapMatchingIncomingAffinityAntiAffinity(pod, nodeNameToInfoMap)
->>>>>>> e9a81cf8
 	if err != nil {
 		klog.Errorf("[predicate meta data generation] error finding pods that match affinity terms: %v", err)
 		return nil
 	}
 	predicateMetadata := &predicateMetadata{
-<<<<<<< HEAD
-		pod:           pod,
-		podBestEffort: isPodBestEffort(pod),
-		podRequest:    GetResourceRequest(pod),
-		podPorts:      schedutil.GetContainerPorts(pod),
-		topologyPairsPotentialAffinityPods:     topologyPairsAffinityPodsMaps,
-		topologyPairsPotentialAntiAffinityPods: topologyPairsAntiAffinityPodsMaps,
-		topologyPairsAntiAffinityPodsMap:       topologyPairsMaps,
-=======
 		pod:                                    pod,
 		podBestEffort:                          isPodBestEffort(pod),
 		podRequest:                             GetResourceRequest(pod),
@@ -175,7 +151,6 @@
 		topologyPairsPotentialAffinityPods:     incomingPodAffinityMap,
 		topologyPairsPotentialAntiAffinityPods: incomingPodAntiAffinityMap,
 		topologyPairsAntiAffinityPodsMap:       existingPodAntiAffinityMap,
->>>>>>> e9a81cf8
 	}
 	for predicateName, precomputeFunc := range predicateMetadataProducers {
 		klog.V(10).Infof("Precompute: %v", predicateName)
@@ -214,12 +189,9 @@
 }
 
 func (topologyPairsMaps *topologyPairsMaps) appendMaps(toAppend *topologyPairsMaps) {
-<<<<<<< HEAD
-=======
 	if toAppend == nil {
 		return
 	}
->>>>>>> e9a81cf8
 	for pair := range toAppend.topologyPairToPods {
 		for pod := range toAppend.topologyPairToPods[pair] {
 			topologyPairsMaps.addTopologyPair(pair, pod)
@@ -267,21 +239,11 @@
 		return fmt.Errorf("invalid node in nodeInfo")
 	}
 	// Add matching anti-affinity terms of the addedPod to the map.
-<<<<<<< HEAD
-	topologyPairsMaps, err := getMatchingTopologyPairsOfExistingPod(meta.pod, addedPod, nodeInfo.Node())
-	if err != nil {
-		return err
-	}
-	if len(topologyPairsMaps.podToTopologyPairs) > 0 {
-		meta.topologyPairsAntiAffinityPodsMap.appendMaps(topologyPairsMaps)
-	}
-=======
 	topologyPairsMaps, err := getMatchingAntiAffinityTopologyPairsOfPod(meta.pod, addedPod, nodeInfo.Node())
 	if err != nil {
 		return err
 	}
 	meta.topologyPairsAntiAffinityPodsMap.appendMaps(topologyPairsMaps)
->>>>>>> e9a81cf8
 	// Add the pod to nodeNameToMatchingAffinityPods and nodeNameToMatchingAntiAffinityPods if needed.
 	affinity := meta.pod.Spec.Affinity
 	podNodeName := addedPod.Spec.NodeName
@@ -381,13 +343,6 @@
 	return true
 }
 
-<<<<<<< HEAD
-// getPodsMatchingAffinity finds existing Pods that match affinity terms of the given "pod".
-// It ignores topology. It returns a set of Pods that are checked later by the affinity
-// predicate. With this set of pods available, the affinity predicate does not
-// need to check all the pods in the cluster.
-func getPodsMatchingAffinity(pod *v1.Pod, nodeInfoMap map[string]*schedulercache.NodeInfo) (topologyPairsAffinityPodsMaps *topologyPairsMaps, topologyPairsAntiAffinityPodsMaps *topologyPairsMaps, err error) {
-=======
 // podMatchesAnyAffinityTermProperties returns true if the given pod matches any given property.
 func podMatchesAnyAffinityTermProperties(pod *v1.Pod, properties []*affinityTermProperties) bool {
 	if len(properties) == 0 {
@@ -405,7 +360,6 @@
 // (1) Whether it has PodAntiAffinity
 // (2) Whether any AffinityTerm matches the incoming pod
 func getTPMapMatchingExistingAntiAffinity(pod *v1.Pod, nodeInfoMap map[string]*schedulercache.NodeInfo) (*topologyPairsMaps, error) {
->>>>>>> e9a81cf8
 	allNodeNames := make([]string, 0, len(nodeInfoMap))
 	for name := range nodeInfoMap {
 		allNodeNames = append(allNodeNames, name)
@@ -494,8 +448,6 @@
 	}
 	antiAffinityTerms := GetPodAntiAffinityTerms(affinity.PodAntiAffinity)
 
-	affinityTerms := GetPodAffinityTerms(affinity.PodAffinity)
-	antiAffinityTerms := GetPodAntiAffinityTerms(affinity.PodAntiAffinity)
 	processNode := func(i int) {
 		nodeInfo := nodeInfoMap[allNodeNames[i]]
 		node := nodeInfo.Node()
@@ -507,11 +459,7 @@
 		nodeTopologyPairsAntiAffinityPodsMaps := newTopologyPairsMaps()
 		for _, existingPod := range nodeInfo.Pods() {
 			// Check affinity properties.
-<<<<<<< HEAD
-			if podMatchesAffinityTermProperties(existingPod, affinityProperties) {
-=======
 			if podMatchesAllAffinityTermProperties(existingPod, affinityProperties) {
->>>>>>> e9a81cf8
 				for _, term := range affinityTerms {
 					if topologyValue, ok := node.Labels[term.TopologyKey]; ok {
 						pair := topologyPair{key: term.TopologyKey, value: topologyValue}
@@ -520,10 +468,6 @@
 				}
 			}
 			// Check anti-affinity properties.
-<<<<<<< HEAD
-			if podMatchesAffinityTermProperties(existingPod, antiAffinityProperties) {
-				for _, term := range antiAffinityTerms {
-=======
 			for _, term := range antiAffinityTerms {
 				namespaces := priorityutil.GetNamespacesFromPodAffinityTerm(pod, &term)
 				selector, err := metav1.LabelSelectorAsSelector(term.LabelSelector)
@@ -532,7 +476,6 @@
 					return
 				}
 				if priorityutil.PodMatchesTermsNamespaceAndSelector(existingPod, namespaces, selector) {
->>>>>>> e9a81cf8
 					if topologyValue, ok := node.Labels[term.TopologyKey]; ok {
 						pair := topologyPair{key: term.TopologyKey, value: topologyValue}
 						nodeTopologyPairsAntiAffinityPodsMaps.addTopologyPair(pair, existingPod)
@@ -544,11 +487,7 @@
 			appendResult(node.Name, nodeTopologyPairsAffinityPodsMaps, nodeTopologyPairsAntiAffinityPodsMaps)
 		}
 	}
-<<<<<<< HEAD
-	workqueue.Parallelize(16, len(allNodeNames), processNode)
-=======
 	workqueue.ParallelizeUntil(context.TODO(), 16, len(allNodeNames), processNode)
->>>>>>> e9a81cf8
 	return topologyPairsAffinityPodsMaps, topologyPairsAntiAffinityPodsMaps, firstError
 }
 
