/*
Copyright 2016 The Kubernetes Authors.

Licensed under the Apache License, Version 2.0 (the "License");
you may not use this file except in compliance with the License.
You may obtain a copy of the License at

    http://www.apache.org/licenses/LICENSE-2.0

Unless required by applicable law or agreed to in writing, software
distributed under the License is distributed on an "AS IS" BASIS,
WITHOUT WARRANTIES OR CONDITIONS OF ANY KIND, either express or implied.
See the License for the specific language governing permissions and
limitations under the License.
*/

package controller

import (
	"fmt"
	"time"

	v1authenticationapi "k8s.io/api/authentication/v1"
	"k8s.io/api/core/v1"
	apierrors "k8s.io/apimachinery/pkg/api/errors"
	metav1 "k8s.io/apimachinery/pkg/apis/meta/v1"
	"k8s.io/apimachinery/pkg/fields"
	"k8s.io/apimachinery/pkg/runtime"
	"k8s.io/apimachinery/pkg/watch"
	apiserverserviceaccount "k8s.io/apiserver/pkg/authentication/serviceaccount"
	clientset "k8s.io/client-go/kubernetes"
	v1authentication "k8s.io/client-go/kubernetes/typed/authentication/v1"
	v1core "k8s.io/client-go/kubernetes/typed/core/v1"
	restclient "k8s.io/client-go/rest"
	"k8s.io/client-go/tools/cache"
	watchtools "k8s.io/client-go/tools/watch"
	"k8s.io/kubernetes/pkg/api/legacyscheme"
	api "k8s.io/kubernetes/pkg/apis/core"
	"k8s.io/kubernetes/pkg/serviceaccount"

	"k8s.io/klog"
)

// ControllerClientBuilder allows you to get clients and configs for controllers
// Please note a copy also exists in staging/src/k8s.io/cloud-provider/cloud.go
// TODO: Extract this into a separate controller utilities repo (issues/68947)
type ControllerClientBuilder interface {
	Config(name string) (*restclient.Config, error)
	ConfigOrDie(name string) *restclient.Config
	Client(name string) (clientset.Interface, error)
	ClientOrDie(name string) clientset.Interface
}

// SimpleControllerClientBuilder returns a fixed client with different user agents
type SimpleControllerClientBuilder struct {
	// ClientConfig is a skeleton config to clone and use as the basis for each controller client
	ClientConfig *restclient.Config
}

func (b SimpleControllerClientBuilder) Config(name string) (*restclient.Config, error) {
	clientConfig := *b.ClientConfig
	return restclient.AddUserAgent(&clientConfig, name), nil
}

func (b SimpleControllerClientBuilder) ConfigOrDie(name string) *restclient.Config {
	clientConfig, err := b.Config(name)
	if err != nil {
		klog.Fatal(err)
	}
	return clientConfig
}

func (b SimpleControllerClientBuilder) Client(name string) (clientset.Interface, error) {
	clientConfig, err := b.Config(name)
	if err != nil {
		return nil, err
	}
	return clientset.NewForConfig(clientConfig)
}

func (b SimpleControllerClientBuilder) ClientOrDie(name string) clientset.Interface {
	client, err := b.Client(name)
	if err != nil {
<<<<<<< HEAD
		glog.Fatal(err)
=======
		klog.Fatal(err)
>>>>>>> e9a81cf8
	}
	return client
}

// SAControllerClientBuilder is a ControllerClientBuilder that returns clients identifying as
// service accounts
type SAControllerClientBuilder struct {
	// ClientConfig is a skeleton config to clone and use as the basis for each controller client
	ClientConfig *restclient.Config

	// CoreClient is used to provision service accounts if needed and watch for their associated tokens
	// to construct a controller client
	CoreClient v1core.CoreV1Interface

	// AuthenticationClient is used to check API tokens to make sure they are valid before
	// building a controller client from them
	AuthenticationClient v1authentication.AuthenticationV1Interface

	// Namespace is the namespace used to host the service accounts that will back the
	// controllers.  It must be highly privileged namespace which normal users cannot inspect.
	Namespace string
}

// config returns a complete clientConfig for constructing clients.  This is separate in anticipation of composition
// which means that not all clientsets are known here
func (b SAControllerClientBuilder) Config(name string) (*restclient.Config, error) {
	sa, err := b.getOrCreateServiceAccount(name)
	if err != nil {
		return nil, err
	}

	var clientConfig *restclient.Config

	lw := &cache.ListWatch{
		ListFunc: func(options metav1.ListOptions) (runtime.Object, error) {
			options.FieldSelector = fields.SelectorFromSet(map[string]string{api.SecretTypeField: string(v1.SecretTypeServiceAccountToken)}).String()
			return b.CoreClient.Secrets(b.Namespace).List(options)
		},
		WatchFunc: func(options metav1.ListOptions) (watch.Interface, error) {
			options.FieldSelector = fields.SelectorFromSet(map[string]string{api.SecretTypeField: string(v1.SecretTypeServiceAccountToken)}).String()
			return b.CoreClient.Secrets(b.Namespace).Watch(options)
		},
	}
	_, err = watchtools.ListWatchUntil(30*time.Second, lw,
		func(event watch.Event) (bool, error) {
			switch event.Type {
			case watch.Deleted:
				return false, nil
			case watch.Error:
				return false, fmt.Errorf("error watching")

			case watch.Added, watch.Modified:
				secret, ok := event.Object.(*v1.Secret)
				if !ok {
					return false, fmt.Errorf("unexpected object type: %T", event.Object)
				}
				if !serviceaccount.IsServiceAccountToken(secret, sa) {
					return false, nil
				}
				if len(secret.Data[v1.ServiceAccountTokenKey]) == 0 {
					return false, nil
				}
				validConfig, valid, err := b.getAuthenticatedConfig(sa, string(secret.Data[v1.ServiceAccountTokenKey]))
				if err != nil {
					klog.Warningf("error validating API token for %s/%s in secret %s: %v", sa.Name, sa.Namespace, secret.Name, err)
					// continue watching for good tokens
					return false, nil
				}
				if !valid {
					klog.Warningf("secret %s contained an invalid API token for %s/%s", secret.Name, sa.Name, sa.Namespace)
					// try to delete the secret containing the invalid token
					if err := b.CoreClient.Secrets(secret.Namespace).Delete(secret.Name, &metav1.DeleteOptions{}); err != nil && !apierrors.IsNotFound(err) {
						klog.Warningf("error deleting secret %s containing invalid API token for %s/%s: %v", secret.Name, sa.Name, sa.Namespace, err)
					}
					// continue watching for good tokens
					return false, nil
				}
				clientConfig = validConfig
				return true, nil

			default:
				return false, fmt.Errorf("unexpected event type: %v", event.Type)
			}
		})
	if err != nil {
		return nil, fmt.Errorf("unable to get token for service account: %v", err)
	}

	return clientConfig, nil
}

func (b SAControllerClientBuilder) getOrCreateServiceAccount(name string) (*v1.ServiceAccount, error) {
	sa, err := b.CoreClient.ServiceAccounts(b.Namespace).Get(name, metav1.GetOptions{})
	if err == nil {
		return sa, nil
	}
	if !apierrors.IsNotFound(err) {
		return nil, err
	}

	// Create the namespace if we can't verify it exists.
	// Tolerate errors, since we don't know whether this component has namespace creation permissions.
	if _, err := b.CoreClient.Namespaces().Get(b.Namespace, metav1.GetOptions{}); err != nil {
		b.CoreClient.Namespaces().Create(&v1.Namespace{ObjectMeta: metav1.ObjectMeta{Name: b.Namespace}})
	}

	// Create the service account
	sa, err = b.CoreClient.ServiceAccounts(b.Namespace).Create(&v1.ServiceAccount{ObjectMeta: metav1.ObjectMeta{Namespace: b.Namespace, Name: name}})
	if apierrors.IsAlreadyExists(err) {
		// If we're racing to init and someone else already created it, re-fetch
		return b.CoreClient.ServiceAccounts(b.Namespace).Get(name, metav1.GetOptions{})
	}
	return sa, err
}

func (b SAControllerClientBuilder) getAuthenticatedConfig(sa *v1.ServiceAccount, token string) (*restclient.Config, bool, error) {
	username := apiserverserviceaccount.MakeUsername(sa.Namespace, sa.Name)

	clientConfig := restclient.AnonymousClientConfig(b.ClientConfig)
	clientConfig.BearerToken = token
	restclient.AddUserAgent(clientConfig, username)

	// Try token review first
	tokenReview := &v1authenticationapi.TokenReview{Spec: v1authenticationapi.TokenReviewSpec{Token: token}}
	if tokenResult, err := b.AuthenticationClient.TokenReviews().Create(tokenReview); err == nil {
		if !tokenResult.Status.Authenticated {
			klog.Warningf("Token for %s/%s did not authenticate correctly", sa.Name, sa.Namespace)
			return nil, false, nil
		}
		if tokenResult.Status.User.Username != username {
			klog.Warningf("Token for %s/%s authenticated as unexpected username: %s", sa.Name, sa.Namespace, tokenResult.Status.User.Username)
			return nil, false, nil
		}
		klog.V(4).Infof("Verified credential for %s/%s", sa.Name, sa.Namespace)
		return clientConfig, true, nil
	}

	// If we couldn't run the token review, the API might be disabled or we might not have permission.
	// Try to make a request to /apis with the token. If we get a 401 we should consider the token invalid.
	clientConfigCopy := *clientConfig
	clientConfigCopy.NegotiatedSerializer = legacyscheme.Codecs
	client, err := restclient.UnversionedRESTClientFor(&clientConfigCopy)
	if err != nil {
		return nil, false, err
	}
	err = client.Get().AbsPath("/apis").Do().Error()
	if apierrors.IsUnauthorized(err) {
		klog.Warningf("Token for %s/%s did not authenticate correctly: %v", sa.Name, sa.Namespace, err)
		return nil, false, nil
	}

	return clientConfig, true, nil
}

func (b SAControllerClientBuilder) ConfigOrDie(name string) *restclient.Config {
	clientConfig, err := b.Config(name)
	if err != nil {
		klog.Fatal(err)
	}
	return clientConfig
}

func (b SAControllerClientBuilder) Client(name string) (clientset.Interface, error) {
	clientConfig, err := b.Config(name)
	if err != nil {
		return nil, err
	}
	return clientset.NewForConfig(clientConfig)
}

func (b SAControllerClientBuilder) ClientOrDie(name string) clientset.Interface {
	client, err := b.Client(name)
	if err != nil {
<<<<<<< HEAD
		glog.Fatal(err)
=======
		klog.Fatal(err)
>>>>>>> e9a81cf8
	}
	return client
}<|MERGE_RESOLUTION|>--- conflicted
+++ resolved
@@ -81,11 +81,7 @@
 func (b SimpleControllerClientBuilder) ClientOrDie(name string) clientset.Interface {
 	client, err := b.Client(name)
 	if err != nil {
-<<<<<<< HEAD
-		glog.Fatal(err)
-=======
-		klog.Fatal(err)
->>>>>>> e9a81cf8
+		klog.Fatal(err)
 	}
 	return client
 }
@@ -259,11 +255,7 @@
 func (b SAControllerClientBuilder) ClientOrDie(name string) clientset.Interface {
 	client, err := b.Client(name)
 	if err != nil {
-<<<<<<< HEAD
-		glog.Fatal(err)
-=======
-		klog.Fatal(err)
->>>>>>> e9a81cf8
+		klog.Fatal(err)
 	}
 	return client
 }