package network

// Copyright (c) Microsoft and contributors.  All rights reserved.
//
// Licensed under the Apache License, Version 2.0 (the "License");
// you may not use this file except in compliance with the License.
// You may obtain a copy of the License at
// http://www.apache.org/licenses/LICENSE-2.0
//
// Unless required by applicable law or agreed to in writing, software
// distributed under the License is distributed on an "AS IS" BASIS,
// WITHOUT WARRANTIES OR CONDITIONS OF ANY KIND, either express or implied.
//
// See the License for the specific language governing permissions and
// limitations under the License.
//
// Code generated by Microsoft (R) AutoRest Code Generator.
// Changes may cause incorrect behavior and will be lost if the code is regenerated.

import (
	"context"
	"github.com/Azure/go-autorest/autorest"
	"github.com/Azure/go-autorest/autorest/azure"
	"github.com/Azure/go-autorest/autorest/validation"
	"net/http"
)

// PublicIPAddressesClient is the network Client
type PublicIPAddressesClient struct {
	BaseClient
}

// NewPublicIPAddressesClient creates an instance of the PublicIPAddressesClient client.
func NewPublicIPAddressesClient(subscriptionID string) PublicIPAddressesClient {
	return NewPublicIPAddressesClientWithBaseURI(DefaultBaseURI, subscriptionID)
}

// NewPublicIPAddressesClientWithBaseURI creates an instance of the PublicIPAddressesClient client.
func NewPublicIPAddressesClientWithBaseURI(baseURI string, subscriptionID string) PublicIPAddressesClient {
	return PublicIPAddressesClient{NewWithBaseURI(baseURI, subscriptionID)}
}

// CreateOrUpdate creates or updates a static or dynamic public IP address.
// Parameters:
// resourceGroupName - the name of the resource group.
// publicIPAddressName - the name of the public IP address.
// parameters - parameters supplied to the create or update public IP address operation.
func (client PublicIPAddressesClient) CreateOrUpdate(ctx context.Context, resourceGroupName string, publicIPAddressName string, parameters PublicIPAddress) (result PublicIPAddressesCreateOrUpdateFuture, err error) {
	if err := validation.Validate([]validation.Validation{
		{TargetValue: parameters,
			Constraints: []validation.Constraint{{Target: "parameters.PublicIPAddressPropertiesFormat", Name: validation.Null, Rule: false,
				Chain: []validation.Constraint{{Target: "parameters.PublicIPAddressPropertiesFormat.IPConfiguration", Name: validation.Null, Rule: false,
					Chain: []validation.Constraint{{Target: "parameters.PublicIPAddressPropertiesFormat.IPConfiguration.IPConfigurationPropertiesFormat", Name: validation.Null, Rule: false,
						Chain: []validation.Constraint{{Target: "parameters.PublicIPAddressPropertiesFormat.IPConfiguration.IPConfigurationPropertiesFormat.PublicIPAddress", Name: validation.Null, Rule: false, Chain: nil}}},
					}},
				}}}}}); err != nil {
		return result, validation.NewError("network.PublicIPAddressesClient", "CreateOrUpdate", err.Error())
	}

	req, err := client.CreateOrUpdatePreparer(ctx, resourceGroupName, publicIPAddressName, parameters)
	if err != nil {
		err = autorest.NewErrorWithError(err, "network.PublicIPAddressesClient", "CreateOrUpdate", nil, "Failure preparing request")
		return
	}

	result, err = client.CreateOrUpdateSender(req)
	if err != nil {
		err = autorest.NewErrorWithError(err, "network.PublicIPAddressesClient", "CreateOrUpdate", result.Response(), "Failure sending request")
		return
	}

	return
}

// CreateOrUpdatePreparer prepares the CreateOrUpdate request.
func (client PublicIPAddressesClient) CreateOrUpdatePreparer(ctx context.Context, resourceGroupName string, publicIPAddressName string, parameters PublicIPAddress) (*http.Request, error) {
	pathParameters := map[string]interface{}{
		"publicIpAddressName": autorest.Encode("path", publicIPAddressName),
		"resourceGroupName":   autorest.Encode("path", resourceGroupName),
		"subscriptionId":      autorest.Encode("path", client.SubscriptionID),
	}

	const APIVersion = "2017-09-01"
	queryParameters := map[string]interface{}{
		"api-version": APIVersion,
	}

	preparer := autorest.CreatePreparer(
		autorest.AsContentType("application/json; charset=utf-8"),
		autorest.AsPut(),
		autorest.WithBaseURL(client.BaseURI),
		autorest.WithPathParameters("/subscriptions/{subscriptionId}/resourceGroups/{resourceGroupName}/providers/Microsoft.Network/publicIPAddresses/{publicIpAddressName}", pathParameters),
		autorest.WithJSON(parameters),
		autorest.WithQueryParameters(queryParameters))
	return preparer.Prepare((&http.Request{}).WithContext(ctx))
}

// CreateOrUpdateSender sends the CreateOrUpdate request. The method will close the
// http.Response Body if it receives an error.
func (client PublicIPAddressesClient) CreateOrUpdateSender(req *http.Request) (future PublicIPAddressesCreateOrUpdateFuture, err error) {
	var resp *http.Response
	resp, err = autorest.SendWithSender(client, req,
		azure.DoRetryWithRegistration(client.Client))
<<<<<<< HEAD
	if err != nil {
		return
	}
	err = autorest.Respond(resp, azure.WithErrorUnlessStatusCode(http.StatusOK, http.StatusCreated))
=======
>>>>>>> e9a81cf8
	if err != nil {
		return
	}
	future.Future, err = azure.NewFutureFromResponse(resp)
	return
}

// CreateOrUpdateResponder handles the response to the CreateOrUpdate request. The method always
// closes the http.Response Body.
func (client PublicIPAddressesClient) CreateOrUpdateResponder(resp *http.Response) (result PublicIPAddress, err error) {
	err = autorest.Respond(
		resp,
		client.ByInspecting(),
		azure.WithErrorUnlessStatusCode(http.StatusOK, http.StatusCreated),
		autorest.ByUnmarshallingJSON(&result),
		autorest.ByClosing())
	result.Response = autorest.Response{Response: resp}
	return
}

// Delete deletes the specified public IP address.
// Parameters:
// resourceGroupName - the name of the resource group.
// publicIPAddressName - the name of the subnet.
func (client PublicIPAddressesClient) Delete(ctx context.Context, resourceGroupName string, publicIPAddressName string) (result PublicIPAddressesDeleteFuture, err error) {
	req, err := client.DeletePreparer(ctx, resourceGroupName, publicIPAddressName)
	if err != nil {
		err = autorest.NewErrorWithError(err, "network.PublicIPAddressesClient", "Delete", nil, "Failure preparing request")
		return
	}

	result, err = client.DeleteSender(req)
	if err != nil {
		err = autorest.NewErrorWithError(err, "network.PublicIPAddressesClient", "Delete", result.Response(), "Failure sending request")
		return
	}

	return
}

// DeletePreparer prepares the Delete request.
func (client PublicIPAddressesClient) DeletePreparer(ctx context.Context, resourceGroupName string, publicIPAddressName string) (*http.Request, error) {
	pathParameters := map[string]interface{}{
		"publicIpAddressName": autorest.Encode("path", publicIPAddressName),
		"resourceGroupName":   autorest.Encode("path", resourceGroupName),
		"subscriptionId":      autorest.Encode("path", client.SubscriptionID),
	}

	const APIVersion = "2017-09-01"
	queryParameters := map[string]interface{}{
		"api-version": APIVersion,
	}

	preparer := autorest.CreatePreparer(
		autorest.AsDelete(),
		autorest.WithBaseURL(client.BaseURI),
		autorest.WithPathParameters("/subscriptions/{subscriptionId}/resourceGroups/{resourceGroupName}/providers/Microsoft.Network/publicIPAddresses/{publicIpAddressName}", pathParameters),
		autorest.WithQueryParameters(queryParameters))
	return preparer.Prepare((&http.Request{}).WithContext(ctx))
}

// DeleteSender sends the Delete request. The method will close the
// http.Response Body if it receives an error.
func (client PublicIPAddressesClient) DeleteSender(req *http.Request) (future PublicIPAddressesDeleteFuture, err error) {
	var resp *http.Response
	resp, err = autorest.SendWithSender(client, req,
		azure.DoRetryWithRegistration(client.Client))
<<<<<<< HEAD
	if err != nil {
		return
	}
	err = autorest.Respond(resp, azure.WithErrorUnlessStatusCode(http.StatusOK, http.StatusAccepted, http.StatusNoContent))
=======
>>>>>>> e9a81cf8
	if err != nil {
		return
	}
	future.Future, err = azure.NewFutureFromResponse(resp)
	return
}

// DeleteResponder handles the response to the Delete request. The method always
// closes the http.Response Body.
func (client PublicIPAddressesClient) DeleteResponder(resp *http.Response) (result autorest.Response, err error) {
	err = autorest.Respond(
		resp,
		client.ByInspecting(),
		azure.WithErrorUnlessStatusCode(http.StatusOK, http.StatusAccepted, http.StatusNoContent),
		autorest.ByClosing())
	result.Response = resp
	return
}

// Get gets the specified public IP address in a specified resource group.
// Parameters:
// resourceGroupName - the name of the resource group.
// publicIPAddressName - the name of the subnet.
// expand - expands referenced resources.
func (client PublicIPAddressesClient) Get(ctx context.Context, resourceGroupName string, publicIPAddressName string, expand string) (result PublicIPAddress, err error) {
	req, err := client.GetPreparer(ctx, resourceGroupName, publicIPAddressName, expand)
	if err != nil {
		err = autorest.NewErrorWithError(err, "network.PublicIPAddressesClient", "Get", nil, "Failure preparing request")
		return
	}

	resp, err := client.GetSender(req)
	if err != nil {
		result.Response = autorest.Response{Response: resp}
		err = autorest.NewErrorWithError(err, "network.PublicIPAddressesClient", "Get", resp, "Failure sending request")
		return
	}

	result, err = client.GetResponder(resp)
	if err != nil {
		err = autorest.NewErrorWithError(err, "network.PublicIPAddressesClient", "Get", resp, "Failure responding to request")
	}

	return
}

// GetPreparer prepares the Get request.
func (client PublicIPAddressesClient) GetPreparer(ctx context.Context, resourceGroupName string, publicIPAddressName string, expand string) (*http.Request, error) {
	pathParameters := map[string]interface{}{
		"publicIpAddressName": autorest.Encode("path", publicIPAddressName),
		"resourceGroupName":   autorest.Encode("path", resourceGroupName),
		"subscriptionId":      autorest.Encode("path", client.SubscriptionID),
	}

	const APIVersion = "2017-09-01"
	queryParameters := map[string]interface{}{
		"api-version": APIVersion,
	}
	if len(expand) > 0 {
		queryParameters["$expand"] = autorest.Encode("query", expand)
	}

	preparer := autorest.CreatePreparer(
		autorest.AsGet(),
		autorest.WithBaseURL(client.BaseURI),
		autorest.WithPathParameters("/subscriptions/{subscriptionId}/resourceGroups/{resourceGroupName}/providers/Microsoft.Network/publicIPAddresses/{publicIpAddressName}", pathParameters),
		autorest.WithQueryParameters(queryParameters))
	return preparer.Prepare((&http.Request{}).WithContext(ctx))
}

// GetSender sends the Get request. The method will close the
// http.Response Body if it receives an error.
func (client PublicIPAddressesClient) GetSender(req *http.Request) (*http.Response, error) {
	return autorest.SendWithSender(client, req,
		azure.DoRetryWithRegistration(client.Client))
}

// GetResponder handles the response to the Get request. The method always
// closes the http.Response Body.
func (client PublicIPAddressesClient) GetResponder(resp *http.Response) (result PublicIPAddress, err error) {
	err = autorest.Respond(
		resp,
		client.ByInspecting(),
		azure.WithErrorUnlessStatusCode(http.StatusOK),
		autorest.ByUnmarshallingJSON(&result),
		autorest.ByClosing())
	result.Response = autorest.Response{Response: resp}
	return
}

// GetVirtualMachineScaleSetPublicIPAddress get the specified public IP address in a virtual machine scale set.
// Parameters:
// resourceGroupName - the name of the resource group.
// virtualMachineScaleSetName - the name of the virtual machine scale set.
// virtualmachineIndex - the virtual machine index.
// networkInterfaceName - the name of the network interface.
// IPConfigurationName - the name of the IP configuration.
// publicIPAddressName - the name of the public IP Address.
// expand - expands referenced resources.
func (client PublicIPAddressesClient) GetVirtualMachineScaleSetPublicIPAddress(ctx context.Context, resourceGroupName string, virtualMachineScaleSetName string, virtualmachineIndex string, networkInterfaceName string, IPConfigurationName string, publicIPAddressName string, expand string) (result PublicIPAddress, err error) {
	req, err := client.GetVirtualMachineScaleSetPublicIPAddressPreparer(ctx, resourceGroupName, virtualMachineScaleSetName, virtualmachineIndex, networkInterfaceName, IPConfigurationName, publicIPAddressName, expand)
	if err != nil {
		err = autorest.NewErrorWithError(err, "network.PublicIPAddressesClient", "GetVirtualMachineScaleSetPublicIPAddress", nil, "Failure preparing request")
		return
	}

	resp, err := client.GetVirtualMachineScaleSetPublicIPAddressSender(req)
	if err != nil {
		result.Response = autorest.Response{Response: resp}
		err = autorest.NewErrorWithError(err, "network.PublicIPAddressesClient", "GetVirtualMachineScaleSetPublicIPAddress", resp, "Failure sending request")
		return
	}

	result, err = client.GetVirtualMachineScaleSetPublicIPAddressResponder(resp)
	if err != nil {
		err = autorest.NewErrorWithError(err, "network.PublicIPAddressesClient", "GetVirtualMachineScaleSetPublicIPAddress", resp, "Failure responding to request")
	}

	return
}

// GetVirtualMachineScaleSetPublicIPAddressPreparer prepares the GetVirtualMachineScaleSetPublicIPAddress request.
func (client PublicIPAddressesClient) GetVirtualMachineScaleSetPublicIPAddressPreparer(ctx context.Context, resourceGroupName string, virtualMachineScaleSetName string, virtualmachineIndex string, networkInterfaceName string, IPConfigurationName string, publicIPAddressName string, expand string) (*http.Request, error) {
	pathParameters := map[string]interface{}{
		"ipConfigurationName":        autorest.Encode("path", IPConfigurationName),
		"networkInterfaceName":       autorest.Encode("path", networkInterfaceName),
		"publicIpAddressName":        autorest.Encode("path", publicIPAddressName),
		"resourceGroupName":          autorest.Encode("path", resourceGroupName),
		"subscriptionId":             autorest.Encode("path", client.SubscriptionID),
		"virtualmachineIndex":        autorest.Encode("path", virtualmachineIndex),
		"virtualMachineScaleSetName": autorest.Encode("path", virtualMachineScaleSetName),
	}

	const APIVersion = "2017-03-30"
	queryParameters := map[string]interface{}{
		"api-version": APIVersion,
	}
	if len(expand) > 0 {
		queryParameters["$expand"] = autorest.Encode("query", expand)
	}

	preparer := autorest.CreatePreparer(
		autorest.AsGet(),
		autorest.WithBaseURL(client.BaseURI),
		autorest.WithPathParameters("/subscriptions/{subscriptionId}/resourceGroups/{resourceGroupName}/providers/Microsoft.Compute/virtualMachineScaleSets/{virtualMachineScaleSetName}/virtualMachines/{virtualmachineIndex}/networkInterfaces/{networkInterfaceName}/ipconfigurations/{ipConfigurationName}/publicipaddresses/{publicIpAddressName}", pathParameters),
		autorest.WithQueryParameters(queryParameters))
	return preparer.Prepare((&http.Request{}).WithContext(ctx))
}

// GetVirtualMachineScaleSetPublicIPAddressSender sends the GetVirtualMachineScaleSetPublicIPAddress request. The method will close the
// http.Response Body if it receives an error.
func (client PublicIPAddressesClient) GetVirtualMachineScaleSetPublicIPAddressSender(req *http.Request) (*http.Response, error) {
	return autorest.SendWithSender(client, req,
		azure.DoRetryWithRegistration(client.Client))
}

// GetVirtualMachineScaleSetPublicIPAddressResponder handles the response to the GetVirtualMachineScaleSetPublicIPAddress request. The method always
// closes the http.Response Body.
func (client PublicIPAddressesClient) GetVirtualMachineScaleSetPublicIPAddressResponder(resp *http.Response) (result PublicIPAddress, err error) {
	err = autorest.Respond(
		resp,
		client.ByInspecting(),
		azure.WithErrorUnlessStatusCode(http.StatusOK),
		autorest.ByUnmarshallingJSON(&result),
		autorest.ByClosing())
	result.Response = autorest.Response{Response: resp}
	return
}

// List gets all public IP addresses in a resource group.
// Parameters:
// resourceGroupName - the name of the resource group.
func (client PublicIPAddressesClient) List(ctx context.Context, resourceGroupName string) (result PublicIPAddressListResultPage, err error) {
	result.fn = client.listNextResults
	req, err := client.ListPreparer(ctx, resourceGroupName)
	if err != nil {
		err = autorest.NewErrorWithError(err, "network.PublicIPAddressesClient", "List", nil, "Failure preparing request")
		return
	}

	resp, err := client.ListSender(req)
	if err != nil {
		result.pialr.Response = autorest.Response{Response: resp}
		err = autorest.NewErrorWithError(err, "network.PublicIPAddressesClient", "List", resp, "Failure sending request")
		return
	}

	result.pialr, err = client.ListResponder(resp)
	if err != nil {
		err = autorest.NewErrorWithError(err, "network.PublicIPAddressesClient", "List", resp, "Failure responding to request")
	}

	return
}

// ListPreparer prepares the List request.
func (client PublicIPAddressesClient) ListPreparer(ctx context.Context, resourceGroupName string) (*http.Request, error) {
	pathParameters := map[string]interface{}{
		"resourceGroupName": autorest.Encode("path", resourceGroupName),
		"subscriptionId":    autorest.Encode("path", client.SubscriptionID),
	}

	const APIVersion = "2017-09-01"
	queryParameters := map[string]interface{}{
		"api-version": APIVersion,
	}

	preparer := autorest.CreatePreparer(
		autorest.AsGet(),
		autorest.WithBaseURL(client.BaseURI),
		autorest.WithPathParameters("/subscriptions/{subscriptionId}/resourceGroups/{resourceGroupName}/providers/Microsoft.Network/publicIPAddresses", pathParameters),
		autorest.WithQueryParameters(queryParameters))
	return preparer.Prepare((&http.Request{}).WithContext(ctx))
}

// ListSender sends the List request. The method will close the
// http.Response Body if it receives an error.
func (client PublicIPAddressesClient) ListSender(req *http.Request) (*http.Response, error) {
	return autorest.SendWithSender(client, req,
		azure.DoRetryWithRegistration(client.Client))
}

// ListResponder handles the response to the List request. The method always
// closes the http.Response Body.
func (client PublicIPAddressesClient) ListResponder(resp *http.Response) (result PublicIPAddressListResult, err error) {
	err = autorest.Respond(
		resp,
		client.ByInspecting(),
		azure.WithErrorUnlessStatusCode(http.StatusOK),
		autorest.ByUnmarshallingJSON(&result),
		autorest.ByClosing())
	result.Response = autorest.Response{Response: resp}
	return
}

// listNextResults retrieves the next set of results, if any.
func (client PublicIPAddressesClient) listNextResults(lastResults PublicIPAddressListResult) (result PublicIPAddressListResult, err error) {
	req, err := lastResults.publicIPAddressListResultPreparer()
	if err != nil {
		return result, autorest.NewErrorWithError(err, "network.PublicIPAddressesClient", "listNextResults", nil, "Failure preparing next results request")
	}
	if req == nil {
		return
	}
	resp, err := client.ListSender(req)
	if err != nil {
		result.Response = autorest.Response{Response: resp}
		return result, autorest.NewErrorWithError(err, "network.PublicIPAddressesClient", "listNextResults", resp, "Failure sending next results request")
	}
	result, err = client.ListResponder(resp)
	if err != nil {
		err = autorest.NewErrorWithError(err, "network.PublicIPAddressesClient", "listNextResults", resp, "Failure responding to next results request")
	}
	return
}

// ListComplete enumerates all values, automatically crossing page boundaries as required.
func (client PublicIPAddressesClient) ListComplete(ctx context.Context, resourceGroupName string) (result PublicIPAddressListResultIterator, err error) {
	result.page, err = client.List(ctx, resourceGroupName)
	return
}

// ListAll gets all the public IP addresses in a subscription.
func (client PublicIPAddressesClient) ListAll(ctx context.Context) (result PublicIPAddressListResultPage, err error) {
	result.fn = client.listAllNextResults
	req, err := client.ListAllPreparer(ctx)
	if err != nil {
		err = autorest.NewErrorWithError(err, "network.PublicIPAddressesClient", "ListAll", nil, "Failure preparing request")
		return
	}

	resp, err := client.ListAllSender(req)
	if err != nil {
		result.pialr.Response = autorest.Response{Response: resp}
		err = autorest.NewErrorWithError(err, "network.PublicIPAddressesClient", "ListAll", resp, "Failure sending request")
		return
	}

	result.pialr, err = client.ListAllResponder(resp)
	if err != nil {
		err = autorest.NewErrorWithError(err, "network.PublicIPAddressesClient", "ListAll", resp, "Failure responding to request")
	}

	return
}

// ListAllPreparer prepares the ListAll request.
func (client PublicIPAddressesClient) ListAllPreparer(ctx context.Context) (*http.Request, error) {
	pathParameters := map[string]interface{}{
		"subscriptionId": autorest.Encode("path", client.SubscriptionID),
	}

	const APIVersion = "2017-09-01"
	queryParameters := map[string]interface{}{
		"api-version": APIVersion,
	}

	preparer := autorest.CreatePreparer(
		autorest.AsGet(),
		autorest.WithBaseURL(client.BaseURI),
		autorest.WithPathParameters("/subscriptions/{subscriptionId}/providers/Microsoft.Network/publicIPAddresses", pathParameters),
		autorest.WithQueryParameters(queryParameters))
	return preparer.Prepare((&http.Request{}).WithContext(ctx))
}

// ListAllSender sends the ListAll request. The method will close the
// http.Response Body if it receives an error.
func (client PublicIPAddressesClient) ListAllSender(req *http.Request) (*http.Response, error) {
	return autorest.SendWithSender(client, req,
		azure.DoRetryWithRegistration(client.Client))
}

// ListAllResponder handles the response to the ListAll request. The method always
// closes the http.Response Body.
func (client PublicIPAddressesClient) ListAllResponder(resp *http.Response) (result PublicIPAddressListResult, err error) {
	err = autorest.Respond(
		resp,
		client.ByInspecting(),
		azure.WithErrorUnlessStatusCode(http.StatusOK),
		autorest.ByUnmarshallingJSON(&result),
		autorest.ByClosing())
	result.Response = autorest.Response{Response: resp}
	return
}

// listAllNextResults retrieves the next set of results, if any.
func (client PublicIPAddressesClient) listAllNextResults(lastResults PublicIPAddressListResult) (result PublicIPAddressListResult, err error) {
	req, err := lastResults.publicIPAddressListResultPreparer()
	if err != nil {
		return result, autorest.NewErrorWithError(err, "network.PublicIPAddressesClient", "listAllNextResults", nil, "Failure preparing next results request")
	}
	if req == nil {
		return
	}
	resp, err := client.ListAllSender(req)
	if err != nil {
		result.Response = autorest.Response{Response: resp}
		return result, autorest.NewErrorWithError(err, "network.PublicIPAddressesClient", "listAllNextResults", resp, "Failure sending next results request")
	}
	result, err = client.ListAllResponder(resp)
	if err != nil {
		err = autorest.NewErrorWithError(err, "network.PublicIPAddressesClient", "listAllNextResults", resp, "Failure responding to next results request")
	}
	return
}

// ListAllComplete enumerates all values, automatically crossing page boundaries as required.
func (client PublicIPAddressesClient) ListAllComplete(ctx context.Context) (result PublicIPAddressListResultIterator, err error) {
	result.page, err = client.ListAll(ctx)
	return
}

// ListVirtualMachineScaleSetPublicIPAddresses gets information about all public IP addresses on a virtual machine
// scale set level.
// Parameters:
// resourceGroupName - the name of the resource group.
// virtualMachineScaleSetName - the name of the virtual machine scale set.
func (client PublicIPAddressesClient) ListVirtualMachineScaleSetPublicIPAddresses(ctx context.Context, resourceGroupName string, virtualMachineScaleSetName string) (result PublicIPAddressListResultPage, err error) {
	result.fn = client.listVirtualMachineScaleSetPublicIPAddressesNextResults
	req, err := client.ListVirtualMachineScaleSetPublicIPAddressesPreparer(ctx, resourceGroupName, virtualMachineScaleSetName)
	if err != nil {
		err = autorest.NewErrorWithError(err, "network.PublicIPAddressesClient", "ListVirtualMachineScaleSetPublicIPAddresses", nil, "Failure preparing request")
		return
	}

	resp, err := client.ListVirtualMachineScaleSetPublicIPAddressesSender(req)
	if err != nil {
		result.pialr.Response = autorest.Response{Response: resp}
		err = autorest.NewErrorWithError(err, "network.PublicIPAddressesClient", "ListVirtualMachineScaleSetPublicIPAddresses", resp, "Failure sending request")
		return
	}

	result.pialr, err = client.ListVirtualMachineScaleSetPublicIPAddressesResponder(resp)
	if err != nil {
		err = autorest.NewErrorWithError(err, "network.PublicIPAddressesClient", "ListVirtualMachineScaleSetPublicIPAddresses", resp, "Failure responding to request")
	}

	return
}

// ListVirtualMachineScaleSetPublicIPAddressesPreparer prepares the ListVirtualMachineScaleSetPublicIPAddresses request.
func (client PublicIPAddressesClient) ListVirtualMachineScaleSetPublicIPAddressesPreparer(ctx context.Context, resourceGroupName string, virtualMachineScaleSetName string) (*http.Request, error) {
	pathParameters := map[string]interface{}{
		"resourceGroupName":          autorest.Encode("path", resourceGroupName),
		"subscriptionId":             autorest.Encode("path", client.SubscriptionID),
		"virtualMachineScaleSetName": autorest.Encode("path", virtualMachineScaleSetName),
	}

	const APIVersion = "2017-03-30"
	queryParameters := map[string]interface{}{
		"api-version": APIVersion,
	}

	preparer := autorest.CreatePreparer(
		autorest.AsGet(),
		autorest.WithBaseURL(client.BaseURI),
		autorest.WithPathParameters("/subscriptions/{subscriptionId}/resourceGroups/{resourceGroupName}/providers/Microsoft.Compute/virtualMachineScaleSets/{virtualMachineScaleSetName}/publicipaddresses", pathParameters),
		autorest.WithQueryParameters(queryParameters))
	return preparer.Prepare((&http.Request{}).WithContext(ctx))
}

// ListVirtualMachineScaleSetPublicIPAddressesSender sends the ListVirtualMachineScaleSetPublicIPAddresses request. The method will close the
// http.Response Body if it receives an error.
func (client PublicIPAddressesClient) ListVirtualMachineScaleSetPublicIPAddressesSender(req *http.Request) (*http.Response, error) {
	return autorest.SendWithSender(client, req,
		azure.DoRetryWithRegistration(client.Client))
}

// ListVirtualMachineScaleSetPublicIPAddressesResponder handles the response to the ListVirtualMachineScaleSetPublicIPAddresses request. The method always
// closes the http.Response Body.
func (client PublicIPAddressesClient) ListVirtualMachineScaleSetPublicIPAddressesResponder(resp *http.Response) (result PublicIPAddressListResult, err error) {
	err = autorest.Respond(
		resp,
		client.ByInspecting(),
		azure.WithErrorUnlessStatusCode(http.StatusOK),
		autorest.ByUnmarshallingJSON(&result),
		autorest.ByClosing())
	result.Response = autorest.Response{Response: resp}
	return
}

// listVirtualMachineScaleSetPublicIPAddressesNextResults retrieves the next set of results, if any.
func (client PublicIPAddressesClient) listVirtualMachineScaleSetPublicIPAddressesNextResults(lastResults PublicIPAddressListResult) (result PublicIPAddressListResult, err error) {
	req, err := lastResults.publicIPAddressListResultPreparer()
	if err != nil {
		return result, autorest.NewErrorWithError(err, "network.PublicIPAddressesClient", "listVirtualMachineScaleSetPublicIPAddressesNextResults", nil, "Failure preparing next results request")
	}
	if req == nil {
		return
	}
	resp, err := client.ListVirtualMachineScaleSetPublicIPAddressesSender(req)
	if err != nil {
		result.Response = autorest.Response{Response: resp}
		return result, autorest.NewErrorWithError(err, "network.PublicIPAddressesClient", "listVirtualMachineScaleSetPublicIPAddressesNextResults", resp, "Failure sending next results request")
	}
	result, err = client.ListVirtualMachineScaleSetPublicIPAddressesResponder(resp)
	if err != nil {
		err = autorest.NewErrorWithError(err, "network.PublicIPAddressesClient", "listVirtualMachineScaleSetPublicIPAddressesNextResults", resp, "Failure responding to next results request")
	}
	return
}

// ListVirtualMachineScaleSetPublicIPAddressesComplete enumerates all values, automatically crossing page boundaries as required.
func (client PublicIPAddressesClient) ListVirtualMachineScaleSetPublicIPAddressesComplete(ctx context.Context, resourceGroupName string, virtualMachineScaleSetName string) (result PublicIPAddressListResultIterator, err error) {
	result.page, err = client.ListVirtualMachineScaleSetPublicIPAddresses(ctx, resourceGroupName, virtualMachineScaleSetName)
	return
}

// ListVirtualMachineScaleSetVMPublicIPAddresses gets information about all public IP addresses in a virtual machine IP
// configuration in a virtual machine scale set.
// Parameters:
// resourceGroupName - the name of the resource group.
// virtualMachineScaleSetName - the name of the virtual machine scale set.
// virtualmachineIndex - the virtual machine index.
// networkInterfaceName - the network interface name.
// IPConfigurationName - the IP configuration name.
func (client PublicIPAddressesClient) ListVirtualMachineScaleSetVMPublicIPAddresses(ctx context.Context, resourceGroupName string, virtualMachineScaleSetName string, virtualmachineIndex string, networkInterfaceName string, IPConfigurationName string) (result PublicIPAddressListResultPage, err error) {
	result.fn = client.listVirtualMachineScaleSetVMPublicIPAddressesNextResults
	req, err := client.ListVirtualMachineScaleSetVMPublicIPAddressesPreparer(ctx, resourceGroupName, virtualMachineScaleSetName, virtualmachineIndex, networkInterfaceName, IPConfigurationName)
	if err != nil {
		err = autorest.NewErrorWithError(err, "network.PublicIPAddressesClient", "ListVirtualMachineScaleSetVMPublicIPAddresses", nil, "Failure preparing request")
		return
	}

	resp, err := client.ListVirtualMachineScaleSetVMPublicIPAddressesSender(req)
	if err != nil {
		result.pialr.Response = autorest.Response{Response: resp}
		err = autorest.NewErrorWithError(err, "network.PublicIPAddressesClient", "ListVirtualMachineScaleSetVMPublicIPAddresses", resp, "Failure sending request")
		return
	}

	result.pialr, err = client.ListVirtualMachineScaleSetVMPublicIPAddressesResponder(resp)
	if err != nil {
		err = autorest.NewErrorWithError(err, "network.PublicIPAddressesClient", "ListVirtualMachineScaleSetVMPublicIPAddresses", resp, "Failure responding to request")
	}

	return
}

// ListVirtualMachineScaleSetVMPublicIPAddressesPreparer prepares the ListVirtualMachineScaleSetVMPublicIPAddresses request.
func (client PublicIPAddressesClient) ListVirtualMachineScaleSetVMPublicIPAddressesPreparer(ctx context.Context, resourceGroupName string, virtualMachineScaleSetName string, virtualmachineIndex string, networkInterfaceName string, IPConfigurationName string) (*http.Request, error) {
	pathParameters := map[string]interface{}{
		"ipConfigurationName":        autorest.Encode("path", IPConfigurationName),
		"networkInterfaceName":       autorest.Encode("path", networkInterfaceName),
		"resourceGroupName":          autorest.Encode("path", resourceGroupName),
		"subscriptionId":             autorest.Encode("path", client.SubscriptionID),
		"virtualmachineIndex":        autorest.Encode("path", virtualmachineIndex),
		"virtualMachineScaleSetName": autorest.Encode("path", virtualMachineScaleSetName),
	}

	const APIVersion = "2017-03-30"
	queryParameters := map[string]interface{}{
		"api-version": APIVersion,
	}

	preparer := autorest.CreatePreparer(
		autorest.AsGet(),
		autorest.WithBaseURL(client.BaseURI),
		autorest.WithPathParameters("/subscriptions/{subscriptionId}/resourceGroups/{resourceGroupName}/providers/Microsoft.Compute/virtualMachineScaleSets/{virtualMachineScaleSetName}/virtualMachines/{virtualmachineIndex}/networkInterfaces/{networkInterfaceName}/ipconfigurations/{ipConfigurationName}/publicipaddresses", pathParameters),
		autorest.WithQueryParameters(queryParameters))
	return preparer.Prepare((&http.Request{}).WithContext(ctx))
}

// ListVirtualMachineScaleSetVMPublicIPAddressesSender sends the ListVirtualMachineScaleSetVMPublicIPAddresses request. The method will close the
// http.Response Body if it receives an error.
func (client PublicIPAddressesClient) ListVirtualMachineScaleSetVMPublicIPAddressesSender(req *http.Request) (*http.Response, error) {
	return autorest.SendWithSender(client, req,
		azure.DoRetryWithRegistration(client.Client))
}

// ListVirtualMachineScaleSetVMPublicIPAddressesResponder handles the response to the ListVirtualMachineScaleSetVMPublicIPAddresses request. The method always
// closes the http.Response Body.
func (client PublicIPAddressesClient) ListVirtualMachineScaleSetVMPublicIPAddressesResponder(resp *http.Response) (result PublicIPAddressListResult, err error) {
	err = autorest.Respond(
		resp,
		client.ByInspecting(),
		azure.WithErrorUnlessStatusCode(http.StatusOK),
		autorest.ByUnmarshallingJSON(&result),
		autorest.ByClosing())
	result.Response = autorest.Response{Response: resp}
	return
}

// listVirtualMachineScaleSetVMPublicIPAddressesNextResults retrieves the next set of results, if any.
func (client PublicIPAddressesClient) listVirtualMachineScaleSetVMPublicIPAddressesNextResults(lastResults PublicIPAddressListResult) (result PublicIPAddressListResult, err error) {
	req, err := lastResults.publicIPAddressListResultPreparer()
	if err != nil {
		return result, autorest.NewErrorWithError(err, "network.PublicIPAddressesClient", "listVirtualMachineScaleSetVMPublicIPAddressesNextResults", nil, "Failure preparing next results request")
	}
	if req == nil {
		return
	}
	resp, err := client.ListVirtualMachineScaleSetVMPublicIPAddressesSender(req)
	if err != nil {
		result.Response = autorest.Response{Response: resp}
		return result, autorest.NewErrorWithError(err, "network.PublicIPAddressesClient", "listVirtualMachineScaleSetVMPublicIPAddressesNextResults", resp, "Failure sending next results request")
	}
	result, err = client.ListVirtualMachineScaleSetVMPublicIPAddressesResponder(resp)
	if err != nil {
		err = autorest.NewErrorWithError(err, "network.PublicIPAddressesClient", "listVirtualMachineScaleSetVMPublicIPAddressesNextResults", resp, "Failure responding to next results request")
	}
	return
}

// ListVirtualMachineScaleSetVMPublicIPAddressesComplete enumerates all values, automatically crossing page boundaries as required.
func (client PublicIPAddressesClient) ListVirtualMachineScaleSetVMPublicIPAddressesComplete(ctx context.Context, resourceGroupName string, virtualMachineScaleSetName string, virtualmachineIndex string, networkInterfaceName string, IPConfigurationName string) (result PublicIPAddressListResultIterator, err error) {
	result.page, err = client.ListVirtualMachineScaleSetVMPublicIPAddresses(ctx, resourceGroupName, virtualMachineScaleSetName, virtualmachineIndex, networkInterfaceName, IPConfigurationName)
	return
}

// UpdateTags updates public IP address tags.
// Parameters:
// resourceGroupName - the name of the resource group.
// publicIPAddressName - the name of the public IP address.
// parameters - parameters supplied to update public IP address tags.
func (client PublicIPAddressesClient) UpdateTags(ctx context.Context, resourceGroupName string, publicIPAddressName string, parameters TagsObject) (result PublicIPAddressesUpdateTagsFuture, err error) {
	req, err := client.UpdateTagsPreparer(ctx, resourceGroupName, publicIPAddressName, parameters)
	if err != nil {
		err = autorest.NewErrorWithError(err, "network.PublicIPAddressesClient", "UpdateTags", nil, "Failure preparing request")
		return
	}

	result, err = client.UpdateTagsSender(req)
	if err != nil {
		err = autorest.NewErrorWithError(err, "network.PublicIPAddressesClient", "UpdateTags", result.Response(), "Failure sending request")
		return
	}

	return
}

// UpdateTagsPreparer prepares the UpdateTags request.
func (client PublicIPAddressesClient) UpdateTagsPreparer(ctx context.Context, resourceGroupName string, publicIPAddressName string, parameters TagsObject) (*http.Request, error) {
	pathParameters := map[string]interface{}{
		"publicIpAddressName": autorest.Encode("path", publicIPAddressName),
		"resourceGroupName":   autorest.Encode("path", resourceGroupName),
		"subscriptionId":      autorest.Encode("path", client.SubscriptionID),
	}

	const APIVersion = "2017-09-01"
	queryParameters := map[string]interface{}{
		"api-version": APIVersion,
	}

	preparer := autorest.CreatePreparer(
		autorest.AsContentType("application/json; charset=utf-8"),
		autorest.AsPatch(),
		autorest.WithBaseURL(client.BaseURI),
		autorest.WithPathParameters("/subscriptions/{subscriptionId}/resourceGroups/{resourceGroupName}/providers/Microsoft.Network/publicIPAddresses/{publicIpAddressName}", pathParameters),
		autorest.WithJSON(parameters),
		autorest.WithQueryParameters(queryParameters))
	return preparer.Prepare((&http.Request{}).WithContext(ctx))
}

// UpdateTagsSender sends the UpdateTags request. The method will close the
// http.Response Body if it receives an error.
func (client PublicIPAddressesClient) UpdateTagsSender(req *http.Request) (future PublicIPAddressesUpdateTagsFuture, err error) {
	var resp *http.Response
	resp, err = autorest.SendWithSender(client, req,
		azure.DoRetryWithRegistration(client.Client))
<<<<<<< HEAD
	if err != nil {
		return
	}
	err = autorest.Respond(resp, azure.WithErrorUnlessStatusCode(http.StatusOK))
=======
>>>>>>> e9a81cf8
	if err != nil {
		return
	}
	future.Future, err = azure.NewFutureFromResponse(resp)
	return
}

// UpdateTagsResponder handles the response to the UpdateTags request. The method always
// closes the http.Response Body.
func (client PublicIPAddressesClient) UpdateTagsResponder(resp *http.Response) (result PublicIPAddress, err error) {
	err = autorest.Respond(
		resp,
		client.ByInspecting(),
		azure.WithErrorUnlessStatusCode(http.StatusOK),
		autorest.ByUnmarshallingJSON(&result),
		autorest.ByClosing())
	result.Response = autorest.Response{Response: resp}
	return
}<|MERGE_RESOLUTION|>--- conflicted
+++ resolved
@@ -101,13 +101,6 @@
 	var resp *http.Response
 	resp, err = autorest.SendWithSender(client, req,
 		azure.DoRetryWithRegistration(client.Client))
-<<<<<<< HEAD
-	if err != nil {
-		return
-	}
-	err = autorest.Respond(resp, azure.WithErrorUnlessStatusCode(http.StatusOK, http.StatusCreated))
-=======
->>>>>>> e9a81cf8
 	if err != nil {
 		return
 	}
@@ -175,13 +168,6 @@
 	var resp *http.Response
 	resp, err = autorest.SendWithSender(client, req,
 		azure.DoRetryWithRegistration(client.Client))
-<<<<<<< HEAD
-	if err != nil {
-		return
-	}
-	err = autorest.Respond(resp, azure.WithErrorUnlessStatusCode(http.StatusOK, http.StatusAccepted, http.StatusNoContent))
-=======
->>>>>>> e9a81cf8
 	if err != nil {
 		return
 	}
@@ -782,13 +768,6 @@
 	var resp *http.Response
 	resp, err = autorest.SendWithSender(client, req,
 		azure.DoRetryWithRegistration(client.Client))
-<<<<<<< HEAD
-	if err != nil {
-		return
-	}
-	err = autorest.Respond(resp, azure.WithErrorUnlessStatusCode(http.StatusOK))
-=======
->>>>>>> e9a81cf8
 	if err != nil {
 		return
 	}
