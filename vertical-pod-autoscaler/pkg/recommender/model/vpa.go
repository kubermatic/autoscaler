/*
Copyright 2017 The Kubernetes Authors.

Licensed under the Apache License, Version 2.0 (the "License");
you may not use this file except in compliance with the License.
You may obtain a copy of the License at

    http://www.apache.org/licenses/LICENSE-2.0

Unless required by applicable law or agreed to in writing, software
distributed under the License is distributed on an "AS IS" BASIS,
WITHOUT WARRANTIES OR CONDITIONS OF ANY KIND, either express or implied.
See the License for the specific language governing permissions and
limitations under the License.
*/

package model

import (
	"sort"
	"time"

	apiv1 "k8s.io/api/core/v1"
	metav1 "k8s.io/apimachinery/pkg/apis/meta/v1"
	"k8s.io/apimachinery/pkg/labels"
	vpa_types "k8s.io/autoscaler/vertical-pod-autoscaler/pkg/apis/autoscaling.k8s.io/v1beta1"
)

// Map from VPA condition type to condition.
type vpaConditionsMap map[vpa_types.VerticalPodAutoscalerConditionType]vpa_types.VerticalPodAutoscalerCondition

func (conditionsMap *vpaConditionsMap) Set(
	conditionType vpa_types.VerticalPodAutoscalerConditionType,
	status bool, reason string, message string) *vpaConditionsMap {
	oldCondition, alreadyPresent := (*conditionsMap)[conditionType]
	condition := vpa_types.VerticalPodAutoscalerCondition{
		Type:    conditionType,
		Reason:  reason,
		Message: message,
	}
	if status {
		condition.Status = apiv1.ConditionTrue
	} else {
		condition.Status = apiv1.ConditionFalse
	}
	if alreadyPresent && oldCondition.Status == condition.Status {
		condition.LastTransitionTime = oldCondition.LastTransitionTime
	} else {
		condition.LastTransitionTime = metav1.Now()
	}
	(*conditionsMap)[conditionType] = condition
	return conditionsMap
}

func (conditionsMap *vpaConditionsMap) AsList() []vpa_types.VerticalPodAutoscalerCondition {
	conditions := make([]vpa_types.VerticalPodAutoscalerCondition, 0, len(*conditionsMap))
	for _, condition := range *conditionsMap {
		conditions = append(conditions, condition)
	}

	// Sort conditions by type to avoid elements floating on the list
	sort.Slice(conditions, func(i, j int) bool {
		return conditions[i].Type < conditions[j].Type
	})

	return conditions
}

// Vpa (Vertical Pod Autoscaler) object is responsible for vertical scaling of
// Pods matching a given label selector.
type Vpa struct {
	ID VpaID
	// Labels selector that determines which Pods are controlled by this VPA
	// object. Can be nil, in which case no Pod is matched.
	PodSelector labels.Selector
	// Map of the status conditions (keys are condition types).
	Conditions vpaConditionsMap
	// Most recently computed recommendation. Can be nil.
	Recommendation *vpa_types.RecommendedPodResources
	// All container aggregations that contribute to this VPA.
	// TODO: Garbage collect old AggregateContainerStates.
	aggregateContainerStates aggregateContainerStatesMap
	// Pod Resource Policy provided in the VPA API object. Can be nil.
	ResourcePolicy *vpa_types.PodResourcePolicy
	// Initial checkpoints of AggregateContainerStates for containers.
	// The key is container name.
	ContainersInitialAggregateState ContainerNameToAggregateStateMap
	// UpdateMode describes how recommendations will be applied to pods
	UpdateMode *vpa_types.UpdateMode
	// Created denotes timestamp of the original VPA object creation
	Created time.Time
	// CheckpointWritten indicates when last checkpoint for the VPA object was stored.
	CheckpointWritten time.Time
}

// NewVpa returns a new Vpa with a given ID and pod selector. Doesn't set the
// links to the matched aggregations.
func NewVpa(id VpaID, selector labels.Selector, created time.Time) *Vpa {
	vpa := &Vpa{
		ID:                              id,
		PodSelector:                     selector,
		aggregateContainerStates:        make(aggregateContainerStatesMap),
		ContainersInitialAggregateState: make(ContainerNameToAggregateStateMap),
<<<<<<< HEAD
		Created:    created,
		Conditions: make(vpaConditionsMap),
=======
		Created:                         created,
		Conditions:                      make(vpaConditionsMap),
>>>>>>> e9a81cf8
	}
	return vpa
}

// UseAggregationIfMatching checks if the given aggregation matches (contributes to) this VPA
// and adds it to the set of VPA's aggregations if that is the case.
func (vpa *Vpa) UseAggregationIfMatching(aggregationKey AggregateStateKey, aggregation *AggregateContainerState) {
	if !vpa.UsesAggregation(aggregationKey) && vpa.matchesAggregation(aggregationKey) {
		vpa.aggregateContainerStates[aggregationKey] = aggregation
	}
}

// UsesAggregation returns true iff an aggregation with the given key contributes to the VPA.
func (vpa *Vpa) UsesAggregation(aggregationKey AggregateStateKey) bool {
	_, exists := vpa.aggregateContainerStates[aggregationKey]
	return exists
}

// DeleteAggregation deletes aggregation used by this container
func (vpa *Vpa) DeleteAggregation(aggregationKey AggregateStateKey) {
	delete(vpa.aggregateContainerStates, aggregationKey)
}

// MergeCheckpointedState adds checkpointed VPA aggregations to the given aggregateStateMap.
func (vpa *Vpa) MergeCheckpointedState(aggregateContainerStateMap ContainerNameToAggregateStateMap) {
	for containerName, aggregation := range vpa.ContainersInitialAggregateState {
		aggregateContainerState, found := aggregateContainerStateMap[containerName]
		if !found {
			aggregateContainerState = NewAggregateContainerState()
			aggregateContainerStateMap[containerName] = aggregateContainerState
		}
		aggregateContainerState.MergeContainerState(aggregation)
	}
}

// AggregateStateByContainerName returns a map from container name to the aggregated state
// of all containers with that name, belonging to pods matched by the VPA.
func (vpa *Vpa) AggregateStateByContainerName() ContainerNameToAggregateStateMap {
	containerNameToAggregateStateMap := AggregateStateByContainerName(vpa.aggregateContainerStates)
	vpa.MergeCheckpointedState(containerNameToAggregateStateMap)
	return containerNameToAggregateStateMap
}

// HasRecommendation returns if the VPA object contains any recommendation
func (vpa *Vpa) HasRecommendation() bool {
	return (vpa.Recommendation != nil) && len(vpa.Recommendation.ContainerRecommendations) > 0
}

// matchesAggregation returns true iff the VPA matches the given aggregation key.
func (vpa *Vpa) matchesAggregation(aggregationKey AggregateStateKey) bool {
	if vpa.ID.Namespace != aggregationKey.Namespace() {
		return false
	}
	return vpa.PodSelector != nil && vpa.PodSelector.Matches(aggregationKey.Labels())
}<|MERGE_RESOLUTION|>--- conflicted
+++ resolved
@@ -101,13 +101,8 @@
 		PodSelector:                     selector,
 		aggregateContainerStates:        make(aggregateContainerStatesMap),
 		ContainersInitialAggregateState: make(ContainerNameToAggregateStateMap),
-<<<<<<< HEAD
-		Created:    created,
-		Conditions: make(vpaConditionsMap),
-=======
 		Created:                         created,
 		Conditions:                      make(vpaConditionsMap),
->>>>>>> e9a81cf8
 	}
 	return vpa
 }
