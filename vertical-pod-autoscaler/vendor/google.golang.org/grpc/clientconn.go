/*
 *
 * Copyright 2014 gRPC authors.
 *
 * Licensed under the Apache License, Version 2.0 (the "License");
 * you may not use this file except in compliance with the License.
 * You may obtain a copy of the License at
 *
 *     http://www.apache.org/licenses/LICENSE-2.0
 *
 * Unless required by applicable law or agreed to in writing, software
 * distributed under the License is distributed on an "AS IS" BASIS,
 * WITHOUT WARRANTIES OR CONDITIONS OF ANY KIND, either express or implied.
 * See the License for the specific language governing permissions and
 * limitations under the License.
 *
 */

package grpc

import (
	"errors"
	"fmt"
	"math"
	"net"
	"reflect"
	"strings"
	"sync"
	"sync/atomic"
	"time"

	"golang.org/x/net/context"
	"golang.org/x/net/trace"
	"google.golang.org/grpc/balancer"
	_ "google.golang.org/grpc/balancer/roundrobin" // To register roundrobin.
	"google.golang.org/grpc/codes"
	"google.golang.org/grpc/connectivity"
	"google.golang.org/grpc/credentials"
	"google.golang.org/grpc/grpclog"
	"google.golang.org/grpc/internal/backoff"
	"google.golang.org/grpc/internal/channelz"
	"google.golang.org/grpc/internal/transport"
	"google.golang.org/grpc/keepalive"
	"google.golang.org/grpc/resolver"
	_ "google.golang.org/grpc/resolver/dns"         // To register dns resolver.
	_ "google.golang.org/grpc/resolver/passthrough" // To register passthrough resolver.
	"google.golang.org/grpc/status"
)

const (
	// minimum time to give a connection to complete
	minConnectTimeout = 20 * time.Second
	// must match grpclbName in grpclb/grpclb.go
	grpclbName = "grpclb"
)

var (
	// ErrClientConnClosing indicates that the operation is illegal because
	// the ClientConn is closing.
	//
	// Deprecated: this error should not be relied upon by users; use the status
	// code of Canceled instead.
	ErrClientConnClosing = status.Error(codes.Canceled, "grpc: the client connection is closing")
	// errConnDrain indicates that the connection starts to be drained and does not accept any new RPCs.
	errConnDrain = errors.New("grpc: the connection is drained")
	// errConnClosing indicates that the connection is closing.
	errConnClosing = errors.New("grpc: the connection is closing")
<<<<<<< HEAD
	// errConnUnavailable indicates that the connection is unavailable.
	errConnUnavailable = errors.New("grpc: the connection is unavailable")
=======
>>>>>>> e9a81cf8
	// errBalancerClosed indicates that the balancer is closed.
	errBalancerClosed = errors.New("grpc: balancer is closed")
	// We use an accessor so that minConnectTimeout can be
	// atomically read and updated while testing.
	getMinConnectTimeout = func() time.Duration {
		return minConnectTimeout
	}
)

// The following errors are returned from Dial and DialContext
var (
	// errNoTransportSecurity indicates that there is no transport security
	// being set for ClientConn. Users should either set one or explicitly
	// call WithInsecure DialOption to disable security.
	errNoTransportSecurity = errors.New("grpc: no transport security set (use grpc.WithInsecure() explicitly or set credentials)")
	// errTransportCredentialsMissing indicates that users want to transmit security
	// information (e.g., oauth2 token) which requires secure connection on an insecure
	// connection.
	errTransportCredentialsMissing = errors.New("grpc: the credentials require transport level security (use grpc.WithTransportCredentials() to set)")
	// errCredentialsConflict indicates that grpc.WithTransportCredentials()
	// and grpc.WithInsecure() are both called for a connection.
	errCredentialsConflict = errors.New("grpc: transport credentials are set for an insecure connection (grpc.WithTransportCredentials() and grpc.WithInsecure() are both called)")
<<<<<<< HEAD
	// errNetworkIO indicates that the connection is down due to some network I/O error.
	errNetworkIO = errors.New("grpc: failed with network I/O error")
=======
>>>>>>> e9a81cf8
)

const (
	defaultClientMaxReceiveMessageSize = 1024 * 1024 * 4
	defaultClientMaxSendMessageSize    = math.MaxInt32
	// http2IOBufSize specifies the buffer size for sending frames.
	defaultWriteBufSize = 32 * 1024
	defaultReadBufSize  = 32 * 1024
)

// Dial creates a client connection to the given target.
func Dial(target string, opts ...DialOption) (*ClientConn, error) {
	return DialContext(context.Background(), target, opts...)
}

// DialContext creates a client connection to the given target. By default, it's
// a non-blocking dial (the function won't wait for connections to be
// established, and connecting happens in the background). To make it a blocking
// dial, use WithBlock() dial option.
//
// In the non-blocking case, the ctx does not act against the connection. It
// only controls the setup steps.
//
// In the blocking case, ctx can be used to cancel or expire the pending
// connection. Once this function returns, the cancellation and expiration of
// ctx will be noop. Users should call ClientConn.Close to terminate all the
// pending operations after this function returns.
//
// The target name syntax is defined in
// https://github.com/grpc/grpc/blob/master/doc/naming.md.
// e.g. to use dns resolver, a "dns:///" prefix should be applied to the target.
func DialContext(ctx context.Context, target string, opts ...DialOption) (conn *ClientConn, err error) {
	cc := &ClientConn{
		target:         target,
		csMgr:          &connectivityStateManager{},
		conns:          make(map[*addrConn]struct{}),
		dopts:          defaultDialOptions(),
		blockingpicker: newPickerWrapper(),
		czData:         new(channelzData),
	}
	cc.retryThrottler.Store((*retryThrottler)(nil))
	cc.ctx, cc.cancel = context.WithCancel(context.Background())

	for _, opt := range opts {
		opt.apply(&cc.dopts)
	}

	if channelz.IsOn() {
		if cc.dopts.channelzParentID != 0 {
			cc.channelzID = channelz.RegisterChannel(&channelzChannel{cc}, cc.dopts.channelzParentID, target)
		} else {
			cc.channelzID = channelz.RegisterChannel(&channelzChannel{cc}, 0, target)
		}
	}

	if !cc.dopts.insecure {
		if cc.dopts.copts.TransportCredentials == nil {
			return nil, errNoTransportSecurity
		}
	} else {
		if cc.dopts.copts.TransportCredentials != nil {
			return nil, errCredentialsConflict
		}
		for _, cd := range cc.dopts.copts.PerRPCCredentials {
			if cd.RequireTransportSecurity() {
				return nil, errTransportCredentialsMissing
			}
		}
	}

	cc.mkp = cc.dopts.copts.KeepaliveParams

	if cc.dopts.copts.Dialer == nil {
		cc.dopts.copts.Dialer = newProxyDialer(
			func(ctx context.Context, addr string) (net.Conn, error) {
				network, addr := parseDialTarget(addr)
				return dialContext(ctx, network, addr)
			},
		)
	}

	if cc.dopts.copts.UserAgent != "" {
		cc.dopts.copts.UserAgent += " " + grpcUA
	} else {
		cc.dopts.copts.UserAgent = grpcUA
	}

	if cc.dopts.timeout > 0 {
		var cancel context.CancelFunc
		ctx, cancel = context.WithTimeout(ctx, cc.dopts.timeout)
		defer cancel()
	}

	defer func() {
		select {
		case <-ctx.Done():
			conn, err = nil, ctx.Err()
		default:
		}

		if err != nil {
			cc.Close()
		}
	}()

	scSet := false
	if cc.dopts.scChan != nil {
		// Try to get an initial service config.
		select {
		case sc, ok := <-cc.dopts.scChan:
			if ok {
				cc.sc = sc
				scSet = true
			}
		default:
		}
	}
	if cc.dopts.bs == nil {
		cc.dopts.bs = backoff.Exponential{
			MaxDelay: DefaultBackoffConfig.MaxDelay,
		}
	}
	if cc.dopts.resolverBuilder == nil {
		// Only try to parse target when resolver builder is not already set.
		cc.parsedTarget = parseTarget(cc.target)
		grpclog.Infof("parsed scheme: %q", cc.parsedTarget.Scheme)
		cc.dopts.resolverBuilder = resolver.Get(cc.parsedTarget.Scheme)
		if cc.dopts.resolverBuilder == nil {
			// If resolver builder is still nil, the parse target's scheme is
			// not registered. Fallback to default resolver and set Endpoint to
			// the original unparsed target.
			grpclog.Infof("scheme %q not registered, fallback to default scheme", cc.parsedTarget.Scheme)
			cc.parsedTarget = resolver.Target{
				Scheme:   resolver.GetDefaultScheme(),
				Endpoint: target,
			}
			cc.dopts.resolverBuilder = resolver.Get(cc.parsedTarget.Scheme)
		}
	} else {
		cc.parsedTarget = resolver.Target{Endpoint: target}
	}
	creds := cc.dopts.copts.TransportCredentials
	if creds != nil && creds.Info().ServerName != "" {
		cc.authority = creds.Info().ServerName
	} else if cc.dopts.insecure && cc.dopts.authority != "" {
		cc.authority = cc.dopts.authority
	} else {
		// Use endpoint from "scheme://authority/endpoint" as the default
		// authority for ClientConn.
		cc.authority = cc.parsedTarget.Endpoint
	}

	if cc.dopts.scChan != nil && !scSet {
		// Blocking wait for the initial service config.
		select {
		case sc, ok := <-cc.dopts.scChan:
			if ok {
				cc.sc = sc
			}
		case <-ctx.Done():
			return nil, ctx.Err()
		}
	}
	if cc.dopts.scChan != nil {
		go cc.scWatcher()
	}

	var credsClone credentials.TransportCredentials
	if creds := cc.dopts.copts.TransportCredentials; creds != nil {
		credsClone = creds.Clone()
	}
	cc.balancerBuildOpts = balancer.BuildOptions{
		DialCreds:        credsClone,
		Dialer:           cc.dopts.copts.Dialer,
		ChannelzParentID: cc.channelzID,
	}

	// Build the resolver.
	cc.resolverWrapper, err = newCCResolverWrapper(cc)
	if err != nil {
		return nil, fmt.Errorf("failed to build resolver: %v", err)
	}
	// Start the resolver wrapper goroutine after resolverWrapper is created.
	//
	// If the goroutine is started before resolverWrapper is ready, the
	// following may happen: The goroutine sends updates to cc. cc forwards
	// those to balancer. Balancer creates new addrConn. addrConn fails to
	// connect, and calls resolveNow(). resolveNow() tries to use the non-ready
	// resolverWrapper.
	cc.resolverWrapper.start()

	// A blocking dial blocks until the clientConn is ready.
	if cc.dopts.block {
		for {
			s := cc.GetState()
			if s == connectivity.Ready {
				break
			} else if cc.dopts.copts.FailOnNonTempDialError && s == connectivity.TransientFailure {
				if err = cc.blockingpicker.connectionError(); err != nil {
					terr, ok := err.(interface{ Temporary() bool })
					if ok && !terr.Temporary() {
						return nil, err
					}
				}
			}
			if !cc.WaitForStateChange(ctx, s) {
				// ctx got timeout or canceled.
				return nil, ctx.Err()
			}
		}
	}

	return cc, nil
}

// connectivityStateManager keeps the connectivity.State of ClientConn.
// This struct will eventually be exported so the balancers can access it.
type connectivityStateManager struct {
	mu         sync.Mutex
	state      connectivity.State
	notifyChan chan struct{}
}

// updateState updates the connectivity.State of ClientConn.
// If there's a change it notifies goroutines waiting on state change to
// happen.
func (csm *connectivityStateManager) updateState(state connectivity.State) {
	csm.mu.Lock()
	defer csm.mu.Unlock()
	if csm.state == connectivity.Shutdown {
		return
	}
	if csm.state == state {
		return
	}
	csm.state = state
	if csm.notifyChan != nil {
		// There are other goroutines waiting on this channel.
		close(csm.notifyChan)
		csm.notifyChan = nil
	}
}

func (csm *connectivityStateManager) getState() connectivity.State {
	csm.mu.Lock()
	defer csm.mu.Unlock()
	return csm.state
}

func (csm *connectivityStateManager) getNotifyChan() <-chan struct{} {
	csm.mu.Lock()
	defer csm.mu.Unlock()
	if csm.notifyChan == nil {
		csm.notifyChan = make(chan struct{})
	}
	return csm.notifyChan
}

// ClientConn represents a client connection to an RPC server.
type ClientConn struct {
	ctx    context.Context
	cancel context.CancelFunc

	target       string
	parsedTarget resolver.Target
	authority    string
	dopts        dialOptions
	csMgr        *connectivityStateManager

	balancerBuildOpts balancer.BuildOptions
	resolverWrapper   *ccResolverWrapper
	blockingpicker    *pickerWrapper

	mu    sync.RWMutex
	sc    ServiceConfig
	scRaw string
	conns map[*addrConn]struct{}
	// Keepalive parameter can be updated if a GoAway is received.
	mkp             keepalive.ClientParameters
	curBalancerName string
	preBalancerName string // previous balancer name.
	curAddresses    []resolver.Address
	balancerWrapper *ccBalancerWrapper
	retryThrottler  atomic.Value

	channelzID int64 // channelz unique identification number
	czData     *channelzData
}

// WaitForStateChange waits until the connectivity.State of ClientConn changes from sourceState or
// ctx expires. A true value is returned in former case and false in latter.
// This is an EXPERIMENTAL API.
func (cc *ClientConn) WaitForStateChange(ctx context.Context, sourceState connectivity.State) bool {
	ch := cc.csMgr.getNotifyChan()
	if cc.csMgr.getState() != sourceState {
		return true
	}
	select {
	case <-ctx.Done():
		return false
	case <-ch:
		return true
	}
}

// GetState returns the connectivity.State of ClientConn.
// This is an EXPERIMENTAL API.
func (cc *ClientConn) GetState() connectivity.State {
	return cc.csMgr.getState()
}

func (cc *ClientConn) scWatcher() {
	for {
		select {
		case sc, ok := <-cc.dopts.scChan:
			if !ok {
				return
			}
			cc.mu.Lock()
			// TODO: load balance policy runtime change is ignored.
			// We may revist this decision in the future.
			cc.sc = sc
			cc.scRaw = ""
			cc.mu.Unlock()
		case <-cc.ctx.Done():
			return
		}
	}
}

func (cc *ClientConn) handleResolvedAddrs(addrs []resolver.Address, err error) {
	cc.mu.Lock()
	defer cc.mu.Unlock()
	if cc.conns == nil {
		// cc was closed.
		return
	}

	if reflect.DeepEqual(cc.curAddresses, addrs) {
		return
	}

	cc.curAddresses = addrs

	if cc.dopts.balancerBuilder == nil {
		// Only look at balancer types and switch balancer if balancer dial
		// option is not set.
		var isGRPCLB bool
		for _, a := range addrs {
			if a.Type == resolver.GRPCLB {
				isGRPCLB = true
				break
			}
		}
		var newBalancerName string
		if isGRPCLB {
			newBalancerName = grpclbName
		} else {
			// Address list doesn't contain grpclb address. Try to pick a
			// non-grpclb balancer.
			newBalancerName = cc.curBalancerName
			// If current balancer is grpclb, switch to the previous one.
			if newBalancerName == grpclbName {
				newBalancerName = cc.preBalancerName
			}
			// The following could be true in two cases:
			// - the first time handling resolved addresses
			//   (curBalancerName="")
			// - the first time handling non-grpclb addresses
			//   (curBalancerName="grpclb", preBalancerName="")
			if newBalancerName == "" {
				newBalancerName = PickFirstBalancerName
			}
		}
		cc.switchBalancer(newBalancerName)
	} else if cc.balancerWrapper == nil {
		// Balancer dial option was set, and this is the first time handling
		// resolved addresses. Build a balancer with dopts.balancerBuilder.
		cc.balancerWrapper = newCCBalancerWrapper(cc, cc.dopts.balancerBuilder, cc.balancerBuildOpts)
	}

	cc.balancerWrapper.handleResolvedAddrs(addrs, nil)
}

// switchBalancer starts the switching from current balancer to the balancer
// with the given name.
//
// It will NOT send the current address list to the new balancer. If needed,
// caller of this function should send address list to the new balancer after
// this function returns.
//
// Caller must hold cc.mu.
func (cc *ClientConn) switchBalancer(name string) {
	if cc.conns == nil {
		return
	}

	if strings.ToLower(cc.curBalancerName) == strings.ToLower(name) {
		return
	}

	grpclog.Infof("ClientConn switching balancer to %q", name)
	if cc.dopts.balancerBuilder != nil {
		grpclog.Infoln("ignoring balancer switching: Balancer DialOption used instead")
		return
	}
	// TODO(bar switching) change this to two steps: drain and close.
	// Keep track of sc in wrapper.
	if cc.balancerWrapper != nil {
		cc.balancerWrapper.close()
	}

	builder := balancer.Get(name)
	if builder == nil {
		grpclog.Infof("failed to get balancer builder for: %v, using pick_first instead", name)
		builder = newPickfirstBuilder()
	}
	cc.preBalancerName = cc.curBalancerName
	cc.curBalancerName = builder.Name()
	cc.balancerWrapper = newCCBalancerWrapper(cc, builder, cc.balancerBuildOpts)
}

func (cc *ClientConn) handleSubConnStateChange(sc balancer.SubConn, s connectivity.State) {
	cc.mu.Lock()
	if cc.conns == nil {
		cc.mu.Unlock()
		return
	}
	// TODO(bar switching) send updates to all balancer wrappers when balancer
	// gracefully switching is supported.
	cc.balancerWrapper.handleSubConnStateChange(sc, s)
	cc.mu.Unlock()
}

// newAddrConn creates an addrConn for addrs and adds it to cc.conns.
//
// Caller needs to make sure len(addrs) > 0.
func (cc *ClientConn) newAddrConn(addrs []resolver.Address) (*addrConn, error) {
	ac := &addrConn{
		cc:           cc,
		addrs:        addrs,
		dopts:        cc.dopts,
		czData:       new(channelzData),
		resetBackoff: make(chan struct{}),
	}
	ac.ctx, ac.cancel = context.WithCancel(cc.ctx)
	// Track ac in cc. This needs to be done before any getTransport(...) is called.
	cc.mu.Lock()
	if cc.conns == nil {
		cc.mu.Unlock()
		return nil, ErrClientConnClosing
	}
	if channelz.IsOn() {
		ac.channelzID = channelz.RegisterSubChannel(ac, cc.channelzID, "")
	}
	cc.conns[ac] = struct{}{}
	cc.mu.Unlock()
	return ac, nil
}

// removeAddrConn removes the addrConn in the subConn from clientConn.
// It also tears down the ac with the given error.
func (cc *ClientConn) removeAddrConn(ac *addrConn, err error) {
	cc.mu.Lock()
	if cc.conns == nil {
		cc.mu.Unlock()
		return
	}
	delete(cc.conns, ac)
	cc.mu.Unlock()
	ac.tearDown(err)
}

func (cc *ClientConn) channelzMetric() *channelz.ChannelInternalMetric {
	return &channelz.ChannelInternalMetric{
		State:                    cc.GetState(),
		Target:                   cc.target,
		CallsStarted:             atomic.LoadInt64(&cc.czData.callsStarted),
		CallsSucceeded:           atomic.LoadInt64(&cc.czData.callsSucceeded),
		CallsFailed:              atomic.LoadInt64(&cc.czData.callsFailed),
		LastCallStartedTimestamp: time.Unix(0, atomic.LoadInt64(&cc.czData.lastCallStartedTime)),
	}
}

// Target returns the target string of the ClientConn.
// This is an EXPERIMENTAL API.
func (cc *ClientConn) Target() string {
	return cc.target
}

func (cc *ClientConn) incrCallsStarted() {
	atomic.AddInt64(&cc.czData.callsStarted, 1)
	atomic.StoreInt64(&cc.czData.lastCallStartedTime, time.Now().UnixNano())
}

func (cc *ClientConn) incrCallsSucceeded() {
	atomic.AddInt64(&cc.czData.callsSucceeded, 1)
}

func (cc *ClientConn) incrCallsFailed() {
	atomic.AddInt64(&cc.czData.callsFailed, 1)
}

// connect starts to creating transport and also starts the transport monitor
// goroutine for this ac.
// It does nothing if the ac is not IDLE.
// TODO(bar) Move this to the addrConn section.
// This was part of resetAddrConn, keep it here to make the diff look clean.
func (ac *addrConn) connect() error {
	ac.mu.Lock()
	if ac.state == connectivity.Shutdown {
		ac.mu.Unlock()
		return errConnClosing
	}
	if ac.state != connectivity.Idle {
		ac.mu.Unlock()
		return nil
	}
	ac.state = connectivity.Connecting
	ac.cc.handleSubConnStateChange(ac.acbw, ac.state)
	ac.mu.Unlock()

	// Start a goroutine connecting to the server asynchronously.
	go func() {
		if err := ac.resetTransport(); err != nil {
			grpclog.Warningf("Failed to dial %s: %v; please retry.", ac.addrs[0].Addr, err)
			if err != errConnClosing {
				// Keep this ac in cc.conns, to get the reason it's torn down.
				ac.tearDown(err)
			}
			return
		}
		ac.transportMonitor()
	}()
	return nil
}

// tryUpdateAddrs tries to update ac.addrs with the new addresses list.
//
// It checks whether current connected address of ac is in the new addrs list.
//  - If true, it updates ac.addrs and returns true. The ac will keep using
//    the existing connection.
//  - If false, it does nothing and returns false.
func (ac *addrConn) tryUpdateAddrs(addrs []resolver.Address) bool {
	ac.mu.Lock()
	defer ac.mu.Unlock()
	grpclog.Infof("addrConn: tryUpdateAddrs curAddr: %v, addrs: %v", ac.curAddr, addrs)
	if ac.state == connectivity.Shutdown {
		ac.addrs = addrs
		return true
	}

	var curAddrFound bool
	for _, a := range addrs {
		if reflect.DeepEqual(ac.curAddr, a) {
			curAddrFound = true
			break
		}
	}
	grpclog.Infof("addrConn: tryUpdateAddrs curAddrFound: %v", curAddrFound)
	if curAddrFound {
		ac.addrs = addrs
		ac.reconnectIdx = 0 // Start reconnecting from beginning in the new list.
	}

	return curAddrFound
}

// GetMethodConfig gets the method config of the input method.
// If there's an exact match for input method (i.e. /service/method), we return
// the corresponding MethodConfig.
// If there isn't an exact match for the input method, we look for the default config
// under the service (i.e /service/). If there is a default MethodConfig for
// the service, we return it.
// Otherwise, we return an empty MethodConfig.
func (cc *ClientConn) GetMethodConfig(method string) MethodConfig {
	// TODO: Avoid the locking here.
	cc.mu.RLock()
	defer cc.mu.RUnlock()
	m, ok := cc.sc.Methods[method]
	if !ok {
		i := strings.LastIndex(method, "/")
		m = cc.sc.Methods[method[:i+1]]
	}
	return m
}

func (cc *ClientConn) getTransport(ctx context.Context, failfast bool, method string) (transport.ClientTransport, func(balancer.DoneInfo), error) {
	t, done, err := cc.blockingpicker.pick(ctx, failfast, balancer.PickOptions{
		FullMethodName: method,
	})
	if err != nil {
		return nil, nil, toRPCErr(err)
	}
	return t, done, nil
}

// handleServiceConfig parses the service config string in JSON format to Go native
// struct ServiceConfig, and store both the struct and the JSON string in ClientConn.
func (cc *ClientConn) handleServiceConfig(js string) error {
	if cc.dopts.disableServiceConfig {
		return nil
	}
	sc, err := parseServiceConfig(js)
	if err != nil {
		return err
	}
	cc.mu.Lock()
	cc.scRaw = js
	cc.sc = sc

	if sc.retryThrottling != nil {
		newThrottler := &retryThrottler{
			tokens: sc.retryThrottling.MaxTokens,
			max:    sc.retryThrottling.MaxTokens,
			thresh: sc.retryThrottling.MaxTokens / 2,
			ratio:  sc.retryThrottling.TokenRatio,
		}
		cc.retryThrottler.Store(newThrottler)
	} else {
		cc.retryThrottler.Store((*retryThrottler)(nil))
	}

	if sc.LB != nil && *sc.LB != grpclbName { // "grpclb" is not a valid balancer option in service config.
		if cc.curBalancerName == grpclbName {
			// If current balancer is grpclb, there's at least one grpclb
			// balancer address in the resolved list. Don't switch the balancer,
			// but change the previous balancer name, so if a new resolved
			// address list doesn't contain grpclb address, balancer will be
			// switched to *sc.LB.
			cc.preBalancerName = *sc.LB
		} else {
			cc.switchBalancer(*sc.LB)
			cc.balancerWrapper.handleResolvedAddrs(cc.curAddresses, nil)
		}
	}

	cc.mu.Unlock()
	return nil
}

func (cc *ClientConn) resolveNow(o resolver.ResolveNowOption) {
	cc.mu.RLock()
	r := cc.resolverWrapper
	cc.mu.RUnlock()
	if r == nil {
		return
	}
	go r.resolveNow(o)
}

// ResetConnectBackoff wakes up all subchannels in transient failure and causes
// them to attempt another connection immediately.  It also resets the backoff
// times used for subsequent attempts regardless of the current state.
//
// In general, this function should not be used.  Typical service or network
// outages result in a reasonable client reconnection strategy by default.
// However, if a previously unavailable network becomes available, this may be
// used to trigger an immediate reconnect.
//
// This API is EXPERIMENTAL.
func (cc *ClientConn) ResetConnectBackoff() {
	cc.mu.Lock()
	defer cc.mu.Unlock()
	for ac := range cc.conns {
		ac.resetConnectBackoff()
	}
}

// Close tears down the ClientConn and all underlying connections.
func (cc *ClientConn) Close() error {
	defer cc.cancel()

	cc.mu.Lock()
	if cc.conns == nil {
		cc.mu.Unlock()
		return ErrClientConnClosing
	}
	conns := cc.conns
	cc.conns = nil
	cc.csMgr.updateState(connectivity.Shutdown)

	rWrapper := cc.resolverWrapper
	cc.resolverWrapper = nil
	bWrapper := cc.balancerWrapper
	cc.balancerWrapper = nil
	cc.mu.Unlock()

	cc.blockingpicker.close()

	if rWrapper != nil {
		rWrapper.close()
	}
	if bWrapper != nil {
		bWrapper.close()
	}

	for ac := range conns {
		ac.tearDown(ErrClientConnClosing)
	}
	if channelz.IsOn() {
		channelz.RemoveEntry(cc.channelzID)
	}
	return nil
}

// addrConn is a network connection to a given address.
type addrConn struct {
	ctx    context.Context
	cancel context.CancelFunc

	cc     *ClientConn
	addrs  []resolver.Address
	dopts  dialOptions
	events trace.EventLog
	acbw   balancer.SubConn

	mu           sync.Mutex
	curAddr      resolver.Address
	reconnectIdx int // The index in addrs list to start reconnecting from.
	state        connectivity.State
	// ready is closed and becomes nil when a new transport is up or failed
	// due to timeout.
	ready     chan struct{}
	transport transport.ClientTransport

	// The reason this addrConn is torn down.
	tearDownErr error

	connectRetryNum int
	// backoffDeadline is the time until which resetTransport needs to
	// wait before increasing connectRetryNum count.
	backoffDeadline time.Time
	// connectDeadline is the time by which all connection
	// negotiations must complete.
	connectDeadline time.Time

	resetBackoff chan struct{}

	channelzID int64 // channelz unique identification number
	czData     *channelzData
}

// adjustParams updates parameters used to create transports upon
// receiving a GoAway.
func (ac *addrConn) adjustParams(r transport.GoAwayReason) {
	switch r {
	case transport.GoAwayTooManyPings:
		v := 2 * ac.dopts.copts.KeepaliveParams.Time
		ac.cc.mu.Lock()
		if v > ac.cc.mkp.Time {
			ac.cc.mkp.Time = v
		}
		ac.cc.mu.Unlock()
	}
}

// printf records an event in ac's event log, unless ac has been closed.
// REQUIRES ac.mu is held.
func (ac *addrConn) printf(format string, a ...interface{}) {
	if ac.events != nil {
		ac.events.Printf(format, a...)
	}
}

// resetTransport recreates a transport to the address for ac.  The old
// transport will close itself on error or when the clientconn is closed.
// The created transport must receive initial settings frame from the server.
// In case that doesn't happen, transportMonitor will kill the newly created
// transport after connectDeadline has expired.
// In case there was an error on the transport before the settings frame was
// received, resetTransport resumes connecting to backends after the one that
// was previously connected to. In case end of the list is reached, resetTransport
// backs off until the original deadline.
// If the DialOption WithWaitForHandshake was set, resetTrasport returns
// successfully only after server settings are received.
//
// TODO(bar) make sure all state transitions are valid.
func (ac *addrConn) resetTransport() error {
	ac.mu.Lock()
	if ac.state == connectivity.Shutdown {
		ac.mu.Unlock()
		return errConnClosing
	}
	if ac.ready != nil {
		close(ac.ready)
		ac.ready = nil
	}
	ac.transport = nil
	ridx := ac.reconnectIdx
	ac.mu.Unlock()
	ac.cc.mu.RLock()
	ac.dopts.copts.KeepaliveParams = ac.cc.mkp
	ac.cc.mu.RUnlock()
	var backoffDeadline, connectDeadline time.Time
	var resetBackoff chan struct{}
	for connectRetryNum := 0; ; connectRetryNum++ {
		ac.mu.Lock()
		if ac.backoffDeadline.IsZero() {
			// This means either a successful HTTP2 connection was established
			// or this is the first time this addrConn is trying to establish a
			// connection.
			backoffFor := ac.dopts.bs.Backoff(connectRetryNum) // time.Duration.
			resetBackoff = ac.resetBackoff
			// This will be the duration that dial gets to finish.
			dialDuration := getMinConnectTimeout()
			if backoffFor > dialDuration {
				// Give dial more time as we keep failing to connect.
				dialDuration = backoffFor
			}
			start := time.Now()
			backoffDeadline = start.Add(backoffFor)
			connectDeadline = start.Add(dialDuration)
			ridx = 0 // Start connecting from the beginning.
		} else {
			// Continue trying to connect with the same deadlines.
			connectRetryNum = ac.connectRetryNum
			backoffDeadline = ac.backoffDeadline
			connectDeadline = ac.connectDeadline
			ac.backoffDeadline = time.Time{}
			ac.connectDeadline = time.Time{}
			ac.connectRetryNum = 0
		}
		if ac.state == connectivity.Shutdown {
			ac.mu.Unlock()
			return errConnClosing
		}
		ac.printf("connecting")
		if ac.state != connectivity.Connecting {
			ac.state = connectivity.Connecting
			ac.cc.handleSubConnStateChange(ac.acbw, ac.state)
		}
		// copy ac.addrs in case of race
		addrsIter := make([]resolver.Address, len(ac.addrs))
		copy(addrsIter, ac.addrs)
		copts := ac.dopts.copts
		ac.mu.Unlock()
		connected, err := ac.createTransport(connectRetryNum, ridx, backoffDeadline, connectDeadline, addrsIter, copts, resetBackoff)
		if err != nil {
			return err
		}
		if connected {
			return nil
		}
	}
}

// createTransport creates a connection to one of the backends in addrs.
// It returns true if a connection was established.
func (ac *addrConn) createTransport(connectRetryNum, ridx int, backoffDeadline, connectDeadline time.Time, addrs []resolver.Address, copts transport.ConnectOptions, resetBackoff chan struct{}) (bool, error) {
	for i := ridx; i < len(addrs); i++ {
		addr := addrs[i]
		target := transport.TargetInfo{
			Addr:      addr.Addr,
			Metadata:  addr.Metadata,
			Authority: ac.cc.authority,
		}
		done := make(chan struct{})
		onPrefaceReceipt := func() {
			ac.mu.Lock()
			close(done)
			if !ac.backoffDeadline.IsZero() {
				// If we haven't already started reconnecting to
				// other backends.
				// Note, this can happen when writer notices an error
				// and triggers resetTransport while at the same time
				// reader receives the preface and invokes this closure.
				ac.backoffDeadline = time.Time{}
				ac.connectDeadline = time.Time{}
				ac.connectRetryNum = 0
			}
			ac.mu.Unlock()
		}
		// Do not cancel in the success path because of
		// this issue in Go1.6: https://github.com/golang/go/issues/15078.
		connectCtx, cancel := context.WithDeadline(ac.ctx, connectDeadline)
		if channelz.IsOn() {
			copts.ChannelzParentID = ac.channelzID
		}
		newTr, err := transport.NewClientTransport(connectCtx, ac.cc.ctx, target, copts, onPrefaceReceipt)
		if err != nil {
			cancel()
			ac.cc.blockingpicker.updateConnectionError(err)
			ac.mu.Lock()
			if ac.state == connectivity.Shutdown {
				// ac.tearDown(...) has been invoked.
				ac.mu.Unlock()
				return false, errConnClosing
			}
			ac.mu.Unlock()
			grpclog.Warningf("grpc: addrConn.createTransport failed to connect to %v. Err :%v. Reconnecting...", addr, err)
			continue
		}
		if ac.dopts.waitForHandshake {
			select {
			case <-done:
			case <-connectCtx.Done():
				// Didn't receive server preface, must kill this new transport now.
				grpclog.Warningf("grpc: addrConn.createTransport failed to receive server preface before deadline.")
				newTr.Close()
				continue
			case <-ac.ctx.Done():
			}
		}
		ac.mu.Lock()
		if ac.state == connectivity.Shutdown {
			ac.mu.Unlock()
			// ac.tearDonn(...) has been invoked.
			newTr.Close()
			return false, errConnClosing
		}
		ac.printf("ready")
		ac.state = connectivity.Ready
		ac.cc.handleSubConnStateChange(ac.acbw, ac.state)
		ac.transport = newTr
		ac.curAddr = addr
		if ac.ready != nil {
			close(ac.ready)
			ac.ready = nil
		}
		select {
		case <-done:
			// If the server has responded back with preface already,
			// don't set the reconnect parameters.
		default:
			ac.connectRetryNum = connectRetryNum
			ac.backoffDeadline = backoffDeadline
			ac.connectDeadline = connectDeadline
			ac.reconnectIdx = i + 1 // Start reconnecting from the next backend in the list.
		}
		ac.mu.Unlock()
		return true, nil
	}
	ac.mu.Lock()
	if ac.state == connectivity.Shutdown {
		ac.mu.Unlock()
		return false, errConnClosing
	}
	ac.state = connectivity.TransientFailure
	ac.cc.handleSubConnStateChange(ac.acbw, ac.state)
	ac.cc.resolveNow(resolver.ResolveNowOption{})
	if ac.ready != nil {
		close(ac.ready)
		ac.ready = nil
	}
	ac.mu.Unlock()
	timer := time.NewTimer(backoffDeadline.Sub(time.Now()))
	select {
	case <-timer.C:
	case <-resetBackoff:
		timer.Stop()
	case <-ac.ctx.Done():
		timer.Stop()
		return false, ac.ctx.Err()
	}
	return false, nil
}

func (ac *addrConn) resetConnectBackoff() {
	ac.mu.Lock()
	close(ac.resetBackoff)
	ac.resetBackoff = make(chan struct{})
	ac.connectRetryNum = 0
	ac.mu.Unlock()
}

// Run in a goroutine to track the error in transport and create the
// new transport if an error happens. It returns when the channel is closing.
func (ac *addrConn) transportMonitor() {
	for {
		var timer *time.Timer
		var cdeadline <-chan time.Time
		ac.mu.Lock()
		t := ac.transport
		if !ac.connectDeadline.IsZero() {
			timer = time.NewTimer(ac.connectDeadline.Sub(time.Now()))
			cdeadline = timer.C
		}
		ac.mu.Unlock()
		// Block until we receive a goaway or an error occurs.
		select {
		case <-t.GoAway():
			done := t.Error()
			cleanup := t.Close
			// Since this transport will be orphaned (won't have a transportMonitor)
			// we need to launch a goroutine to keep track of clientConn.Close()
			// happening since it might not be noticed by any other goroutine for a while.
			go func() {
				<-done
				cleanup()
			}()
		case <-t.Error():
			// In case this is triggered because clientConn.Close()
			// was called, we want to immeditately close the transport
			// since no other goroutine might notice it for a while.
			t.Close()
		case <-cdeadline:
			ac.mu.Lock()
			// This implies that client received server preface.
			if ac.backoffDeadline.IsZero() {
				ac.mu.Unlock()
				continue
			}
			ac.mu.Unlock()
			timer = nil
			// No server preface received until deadline.
			// Kill the connection.
			grpclog.Warningf("grpc: addrConn.transportMonitor didn't get server preface after waiting. Closing the new transport now.")
			t.Close()
		}
		if timer != nil {
			timer.Stop()
		}
		// If a GoAway happened, regardless of error, adjust our keepalive
		// parameters as appropriate.
		select {
		case <-t.GoAway():
			ac.adjustParams(t.GetGoAwayReason())
		default:
		}
		ac.mu.Lock()
		if ac.state == connectivity.Shutdown {
			ac.mu.Unlock()
			return
		}
		// Set connectivity state to TransientFailure before calling
		// resetTransport. Transition READY->CONNECTING is not valid.
		ac.state = connectivity.TransientFailure
		ac.cc.handleSubConnStateChange(ac.acbw, ac.state)
		ac.cc.resolveNow(resolver.ResolveNowOption{})
		ac.curAddr = resolver.Address{}
		ac.mu.Unlock()
		if err := ac.resetTransport(); err != nil {
			ac.mu.Lock()
			ac.printf("transport exiting: %v", err)
			ac.mu.Unlock()
			grpclog.Warningf("grpc: addrConn.transportMonitor exits due to: %v", err)
			if err != errConnClosing {
				// Keep this ac in cc.conns, to get the reason it's torn down.
				ac.tearDown(err)
			}
			return
		}
	}
}

// getReadyTransport returns the transport if ac's state is READY.
// Otherwise it returns nil, false.
// If ac's state is IDLE, it will trigger ac to connect.
func (ac *addrConn) getReadyTransport() (transport.ClientTransport, bool) {
	ac.mu.Lock()
	if ac.state == connectivity.Ready {
		t := ac.transport
		ac.mu.Unlock()
		return t, true
	}
	var idle bool
	if ac.state == connectivity.Idle {
		idle = true
	}
	ac.mu.Unlock()
	// Trigger idle ac to connect.
	if idle {
		ac.connect()
	}
	return nil, false
}

// tearDown starts to tear down the addrConn.
// TODO(zhaoq): Make this synchronous to avoid unbounded memory consumption in
// some edge cases (e.g., the caller opens and closes many addrConn's in a
// tight loop.
// tearDown doesn't remove ac from ac.cc.conns.
func (ac *addrConn) tearDown(err error) {
	ac.cancel()
	ac.mu.Lock()
	defer ac.mu.Unlock()
	if ac.state == connectivity.Shutdown {
		return
	}
	ac.curAddr = resolver.Address{}
	if err == errConnDrain && ac.transport != nil {
		// GracefulClose(...) may be executed multiple times when
		// i) receiving multiple GoAway frames from the server; or
		// ii) there are concurrent name resolver/Balancer triggered
		// address removal and GoAway.
		ac.transport.GracefulClose()
	}
	ac.state = connectivity.Shutdown
	ac.tearDownErr = err
	ac.cc.handleSubConnStateChange(ac.acbw, ac.state)
	if ac.events != nil {
		ac.events.Finish()
		ac.events = nil
	}
	if ac.ready != nil {
		close(ac.ready)
		ac.ready = nil
	}
	if channelz.IsOn() {
		channelz.RemoveEntry(ac.channelzID)
	}
}

func (ac *addrConn) getState() connectivity.State {
	ac.mu.Lock()
	defer ac.mu.Unlock()
	return ac.state
}

func (ac *addrConn) ChannelzMetric() *channelz.ChannelInternalMetric {
	ac.mu.Lock()
	addr := ac.curAddr.Addr
	ac.mu.Unlock()
	return &channelz.ChannelInternalMetric{
		State:                    ac.getState(),
		Target:                   addr,
		CallsStarted:             atomic.LoadInt64(&ac.czData.callsStarted),
		CallsSucceeded:           atomic.LoadInt64(&ac.czData.callsSucceeded),
		CallsFailed:              atomic.LoadInt64(&ac.czData.callsFailed),
		LastCallStartedTimestamp: time.Unix(0, atomic.LoadInt64(&ac.czData.lastCallStartedTime)),
	}
}

func (ac *addrConn) incrCallsStarted() {
	atomic.AddInt64(&ac.czData.callsStarted, 1)
	atomic.StoreInt64(&ac.czData.lastCallStartedTime, time.Now().UnixNano())
}

func (ac *addrConn) incrCallsSucceeded() {
	atomic.AddInt64(&ac.czData.callsSucceeded, 1)
}

func (ac *addrConn) incrCallsFailed() {
	atomic.AddInt64(&ac.czData.callsFailed, 1)
}

type retryThrottler struct {
	max    float64
	thresh float64
	ratio  float64

	mu     sync.Mutex
	tokens float64 // TODO(dfawley): replace with atomic and remove lock.
}

// throttle subtracts a retry token from the pool and returns whether a retry
// should be throttled (disallowed) based upon the retry throttling policy in
// the service config.
func (rt *retryThrottler) throttle() bool {
	if rt == nil {
		return false
	}
	rt.mu.Lock()
	defer rt.mu.Unlock()
	rt.tokens--
	if rt.tokens < 0 {
		rt.tokens = 0
	}
	return rt.tokens <= rt.thresh
}

func (rt *retryThrottler) successfulRPC() {
	if rt == nil {
		return
	}
	rt.mu.Lock()
	defer rt.mu.Unlock()
	rt.tokens += rt.ratio
	if rt.tokens > rt.max {
		rt.tokens = rt.max
	}
}

type channelzChannel struct {
	cc *ClientConn
}

func (c *channelzChannel) ChannelzMetric() *channelz.ChannelInternalMetric {
	return c.cc.channelzMetric()
}

// ErrClientConnTimeout indicates that the ClientConn cannot establish the
// underlying connections within the specified timeout.
//
// Deprecated: This error is never returned by grpc and should not be
// referenced by users.
var ErrClientConnTimeout = errors.New("grpc: timed out when dialing")<|MERGE_RESOLUTION|>--- conflicted
+++ resolved
@@ -65,11 +65,6 @@
 	errConnDrain = errors.New("grpc: the connection is drained")
 	// errConnClosing indicates that the connection is closing.
 	errConnClosing = errors.New("grpc: the connection is closing")
-<<<<<<< HEAD
-	// errConnUnavailable indicates that the connection is unavailable.
-	errConnUnavailable = errors.New("grpc: the connection is unavailable")
-=======
->>>>>>> e9a81cf8
 	// errBalancerClosed indicates that the balancer is closed.
 	errBalancerClosed = errors.New("grpc: balancer is closed")
 	// We use an accessor so that minConnectTimeout can be
@@ -92,11 +87,6 @@
 	// errCredentialsConflict indicates that grpc.WithTransportCredentials()
 	// and grpc.WithInsecure() are both called for a connection.
 	errCredentialsConflict = errors.New("grpc: transport credentials are set for an insecure connection (grpc.WithTransportCredentials() and grpc.WithInsecure() are both called)")
-<<<<<<< HEAD
-	// errNetworkIO indicates that the connection is down due to some network I/O error.
-	errNetworkIO = errors.New("grpc: failed with network I/O error")
-=======
->>>>>>> e9a81cf8
 )
 
 const (
