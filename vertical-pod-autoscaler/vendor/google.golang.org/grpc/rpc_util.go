/*
 *
 * Copyright 2014 gRPC authors.
 *
 * Licensed under the Apache License, Version 2.0 (the "License");
 * you may not use this file except in compliance with the License.
 * You may obtain a copy of the License at
 *
 *     http://www.apache.org/licenses/LICENSE-2.0
 *
 * Unless required by applicable law or agreed to in writing, software
 * distributed under the License is distributed on an "AS IS" BASIS,
 * WITHOUT WARRANTIES OR CONDITIONS OF ANY KIND, either express or implied.
 * See the License for the specific language governing permissions and
 * limitations under the License.
 *
 */

package grpc

import (
	"bytes"
	"compress/gzip"
	"encoding/binary"
	"fmt"
	"io"
	"io/ioutil"
	"math"
	"net/url"
	"strings"
	"sync"
	"time"

	"golang.org/x/net/context"
	"google.golang.org/grpc/codes"
	"google.golang.org/grpc/credentials"
	"google.golang.org/grpc/encoding"
	"google.golang.org/grpc/encoding/proto"
	"google.golang.org/grpc/internal/transport"
	"google.golang.org/grpc/metadata"
	"google.golang.org/grpc/peer"
	"google.golang.org/grpc/stats"
	"google.golang.org/grpc/status"
)

// Compressor defines the interface gRPC uses to compress a message.
//
// Deprecated: use package encoding.
type Compressor interface {
	// Do compresses p into w.
	Do(w io.Writer, p []byte) error
	// Type returns the compression algorithm the Compressor uses.
	Type() string
}

type gzipCompressor struct {
	pool sync.Pool
}

// NewGZIPCompressor creates a Compressor based on GZIP.
//
// Deprecated: use package encoding/gzip.
func NewGZIPCompressor() Compressor {
	c, _ := NewGZIPCompressorWithLevel(gzip.DefaultCompression)
	return c
}

// NewGZIPCompressorWithLevel is like NewGZIPCompressor but specifies the gzip compression level instead
// of assuming DefaultCompression.
//
// The error returned will be nil if the level is valid.
//
// Deprecated: use package encoding/gzip.
func NewGZIPCompressorWithLevel(level int) (Compressor, error) {
	if level < gzip.DefaultCompression || level > gzip.BestCompression {
		return nil, fmt.Errorf("grpc: invalid compression level: %d", level)
	}
	return &gzipCompressor{
		pool: sync.Pool{
			New: func() interface{} {
				w, err := gzip.NewWriterLevel(ioutil.Discard, level)
				if err != nil {
					panic(err)
				}
				return w
			},
		},
	}, nil
}

func (c *gzipCompressor) Do(w io.Writer, p []byte) error {
	z := c.pool.Get().(*gzip.Writer)
	defer c.pool.Put(z)
	z.Reset(w)
	if _, err := z.Write(p); err != nil {
		return err
	}
	return z.Close()
}

func (c *gzipCompressor) Type() string {
	return "gzip"
}

// Decompressor defines the interface gRPC uses to decompress a message.
//
// Deprecated: use package encoding.
type Decompressor interface {
	// Do reads the data from r and uncompress them.
	Do(r io.Reader) ([]byte, error)
	// Type returns the compression algorithm the Decompressor uses.
	Type() string
}

type gzipDecompressor struct {
	pool sync.Pool
}

// NewGZIPDecompressor creates a Decompressor based on GZIP.
//
// Deprecated: use package encoding/gzip.
func NewGZIPDecompressor() Decompressor {
	return &gzipDecompressor{}
}

func (d *gzipDecompressor) Do(r io.Reader) ([]byte, error) {
	var z *gzip.Reader
	switch maybeZ := d.pool.Get().(type) {
	case nil:
		newZ, err := gzip.NewReader(r)
		if err != nil {
			return nil, err
		}
		z = newZ
	case *gzip.Reader:
		z = maybeZ
		if err := z.Reset(r); err != nil {
			d.pool.Put(z)
			return nil, err
		}
	}

	defer func() {
		z.Close()
		d.pool.Put(z)
	}()
	return ioutil.ReadAll(z)
}

func (d *gzipDecompressor) Type() string {
	return "gzip"
}

// callInfo contains all related configuration and information about an RPC.
type callInfo struct {
	compressorType        string
	failFast              bool
	stream                *clientStream
<<<<<<< HEAD
	traceInfo             traceInfo // in trace.go
=======
>>>>>>> e9a81cf8
	maxReceiveMessageSize *int
	maxSendMessageSize    *int
	creds                 credentials.PerRPCCredentials
	contentSubtype        string
	codec                 baseCodec
<<<<<<< HEAD
	disableRetry          bool
=======
>>>>>>> e9a81cf8
	maxRetryRPCBufferSize int
}

func defaultCallInfo() *callInfo {
	return &callInfo{
		failFast:              true,
		maxRetryRPCBufferSize: 256 * 1024, // 256KB
	}
}

// CallOption configures a Call before it starts or extracts information from
// a Call after it completes.
type CallOption interface {
	// before is called before the call is sent to any server.  If before
	// returns a non-nil error, the RPC fails with that error.
	before(*callInfo) error

	// after is called after the call has completed.  after cannot return an
	// error, so any failures should be reported via output parameters.
	after(*callInfo)
}

// EmptyCallOption does not alter the Call configuration.
// It can be embedded in another structure to carry satellite data for use
// by interceptors.
type EmptyCallOption struct{}

func (EmptyCallOption) before(*callInfo) error { return nil }
func (EmptyCallOption) after(*callInfo)        {}

// Header returns a CallOptions that retrieves the header metadata
// for a unary RPC.
func Header(md *metadata.MD) CallOption {
	return HeaderCallOption{HeaderAddr: md}
}

// HeaderCallOption is a CallOption for collecting response header metadata.
// The metadata field will be populated *after* the RPC completes.
// This is an EXPERIMENTAL API.
type HeaderCallOption struct {
	HeaderAddr *metadata.MD
}

func (o HeaderCallOption) before(c *callInfo) error { return nil }
func (o HeaderCallOption) after(c *callInfo) {
	if c.stream != nil {
		*o.HeaderAddr, _ = c.stream.Header()
	}
}

// Trailer returns a CallOptions that retrieves the trailer metadata
// for a unary RPC.
func Trailer(md *metadata.MD) CallOption {
	return TrailerCallOption{TrailerAddr: md}
}

// TrailerCallOption is a CallOption for collecting response trailer metadata.
// The metadata field will be populated *after* the RPC completes.
// This is an EXPERIMENTAL API.
type TrailerCallOption struct {
	TrailerAddr *metadata.MD
}

func (o TrailerCallOption) before(c *callInfo) error { return nil }
func (o TrailerCallOption) after(c *callInfo) {
	if c.stream != nil {
		*o.TrailerAddr = c.stream.Trailer()
	}
}

// Peer returns a CallOption that retrieves peer information for a unary RPC.
// The peer field will be populated *after* the RPC completes.
func Peer(p *peer.Peer) CallOption {
	return PeerCallOption{PeerAddr: p}
}

// PeerCallOption is a CallOption for collecting the identity of the remote
// peer. The peer field will be populated *after* the RPC completes.
// This is an EXPERIMENTAL API.
type PeerCallOption struct {
	PeerAddr *peer.Peer
}

func (o PeerCallOption) before(c *callInfo) error { return nil }
func (o PeerCallOption) after(c *callInfo) {
	if c.stream != nil {
		if x, ok := peer.FromContext(c.stream.Context()); ok {
			*o.PeerAddr = *x
		}
	}
}

// FailFast configures the action to take when an RPC is attempted on broken
// connections or unreachable servers.  If failFast is true, the RPC will fail
// immediately. Otherwise, the RPC client will block the call until a
// connection is available (or the call is canceled or times out) and will
// retry the call if it fails due to a transient error.  gRPC will not retry if
// data was written to the wire unless the server indicates it did not process
// the data.  Please refer to
// https://github.com/grpc/grpc/blob/master/doc/wait-for-ready.md.
//
// By default, RPCs are "Fail Fast".
func FailFast(failFast bool) CallOption {
	return FailFastCallOption{FailFast: failFast}
}

// FailFastCallOption is a CallOption for indicating whether an RPC should fail
// fast or not.
// This is an EXPERIMENTAL API.
type FailFastCallOption struct {
	FailFast bool
}

func (o FailFastCallOption) before(c *callInfo) error {
	c.failFast = o.FailFast
	return nil
}
func (o FailFastCallOption) after(c *callInfo) {}

// MaxCallRecvMsgSize returns a CallOption which sets the maximum message size the client can receive.
func MaxCallRecvMsgSize(s int) CallOption {
	return MaxRecvMsgSizeCallOption{MaxRecvMsgSize: s}
}

// MaxRecvMsgSizeCallOption is a CallOption that indicates the maximum message
// size the client can receive.
// This is an EXPERIMENTAL API.
type MaxRecvMsgSizeCallOption struct {
	MaxRecvMsgSize int
}

func (o MaxRecvMsgSizeCallOption) before(c *callInfo) error {
	c.maxReceiveMessageSize = &o.MaxRecvMsgSize
	return nil
}
func (o MaxRecvMsgSizeCallOption) after(c *callInfo) {}

// MaxCallSendMsgSize returns a CallOption which sets the maximum message size the client can send.
func MaxCallSendMsgSize(s int) CallOption {
	return MaxSendMsgSizeCallOption{MaxSendMsgSize: s}
}

// MaxSendMsgSizeCallOption is a CallOption that indicates the maximum message
// size the client can send.
// This is an EXPERIMENTAL API.
type MaxSendMsgSizeCallOption struct {
	MaxSendMsgSize int
}

func (o MaxSendMsgSizeCallOption) before(c *callInfo) error {
	c.maxSendMessageSize = &o.MaxSendMsgSize
	return nil
}
func (o MaxSendMsgSizeCallOption) after(c *callInfo) {}

// PerRPCCredentials returns a CallOption that sets credentials.PerRPCCredentials
// for a call.
func PerRPCCredentials(creds credentials.PerRPCCredentials) CallOption {
	return PerRPCCredsCallOption{Creds: creds}
}

// PerRPCCredsCallOption is a CallOption that indicates the per-RPC
// credentials to use for the call.
// This is an EXPERIMENTAL API.
type PerRPCCredsCallOption struct {
	Creds credentials.PerRPCCredentials
}

func (o PerRPCCredsCallOption) before(c *callInfo) error {
	c.creds = o.Creds
	return nil
}
func (o PerRPCCredsCallOption) after(c *callInfo) {}

// UseCompressor returns a CallOption which sets the compressor used when
// sending the request.  If WithCompressor is also set, UseCompressor has
// higher priority.
//
// This API is EXPERIMENTAL.
func UseCompressor(name string) CallOption {
	return CompressorCallOption{CompressorType: name}
}

// CompressorCallOption is a CallOption that indicates the compressor to use.
// This is an EXPERIMENTAL API.
type CompressorCallOption struct {
	CompressorType string
}

func (o CompressorCallOption) before(c *callInfo) error {
	c.compressorType = o.CompressorType
	return nil
}
func (o CompressorCallOption) after(c *callInfo) {}

// CallContentSubtype returns a CallOption that will set the content-subtype
// for a call. For example, if content-subtype is "json", the Content-Type over
// the wire will be "application/grpc+json". The content-subtype is converted
// to lowercase before being included in Content-Type. See Content-Type on
// https://github.com/grpc/grpc/blob/master/doc/PROTOCOL-HTTP2.md#requests for
// more details.
//
// If CallCustomCodec is not also used, the content-subtype will be used to
// look up the Codec to use in the registry controlled by RegisterCodec. See
// the documentation on RegisterCodec for details on registration. The lookup
// of content-subtype is case-insensitive. If no such Codec is found, the call
// will result in an error with code codes.Internal.
//
// If CallCustomCodec is also used, that Codec will be used for all request and
// response messages, with the content-subtype set to the given contentSubtype
// here for requests.
func CallContentSubtype(contentSubtype string) CallOption {
	return ContentSubtypeCallOption{ContentSubtype: strings.ToLower(contentSubtype)}
}

// ContentSubtypeCallOption is a CallOption that indicates the content-subtype
// used for marshaling messages.
// This is an EXPERIMENTAL API.
type ContentSubtypeCallOption struct {
	ContentSubtype string
}

func (o ContentSubtypeCallOption) before(c *callInfo) error {
	c.contentSubtype = o.ContentSubtype
	return nil
}
func (o ContentSubtypeCallOption) after(c *callInfo) {}

// CallCustomCodec returns a CallOption that will set the given Codec to be
// used for all request and response messages for a call. The result of calling
// String() will be used as the content-subtype in a case-insensitive manner.
//
// See Content-Type on
// https://github.com/grpc/grpc/blob/master/doc/PROTOCOL-HTTP2.md#requests for
// more details. Also see the documentation on RegisterCodec and
// CallContentSubtype for more details on the interaction between Codec and
// content-subtype.
//
// This function is provided for advanced users; prefer to use only
// CallContentSubtype to select a registered codec instead.
func CallCustomCodec(codec Codec) CallOption {
	return CustomCodecCallOption{Codec: codec}
}

// CustomCodecCallOption is a CallOption that indicates the codec used for
// marshaling messages.
// This is an EXPERIMENTAL API.
type CustomCodecCallOption struct {
	Codec Codec
}

func (o CustomCodecCallOption) before(c *callInfo) error {
	c.codec = o.Codec
	return nil
}
func (o CustomCodecCallOption) after(c *callInfo) {}

// MaxRetryRPCBufferSize returns a CallOption that limits the amount of memory
// used for buffering this RPC's requests for retry purposes.
//
// This API is EXPERIMENTAL.
func MaxRetryRPCBufferSize(bytes int) CallOption {
	return MaxRetryRPCBufferSizeCallOption{bytes}
}

// MaxRetryRPCBufferSizeCallOption is a CallOption indicating the amount of
// memory to be used for caching this RPC for retry purposes.
// This is an EXPERIMENTAL API.
type MaxRetryRPCBufferSizeCallOption struct {
	MaxRetryRPCBufferSize int
}

func (o MaxRetryRPCBufferSizeCallOption) before(c *callInfo) error {
	c.maxRetryRPCBufferSize = o.MaxRetryRPCBufferSize
	return nil
}
func (o MaxRetryRPCBufferSizeCallOption) after(c *callInfo) {}

// The format of the payload: compressed or not?
type payloadFormat uint8

const (
	compressionNone payloadFormat = 0 // no compression
	compressionMade payloadFormat = 1 // compressed
)

// parser reads complete gRPC messages from the underlying reader.
type parser struct {
	// r is the underlying reader.
	// See the comment on recvMsg for the permissible
	// error types.
	r io.Reader

	// The header of a gRPC message. Find more detail at
	// https://github.com/grpc/grpc/blob/master/doc/PROTOCOL-HTTP2.md
	header [5]byte
}

// recvMsg reads a complete gRPC message from the stream.
//
// It returns the message and its payload (compression/encoding)
// format. The caller owns the returned msg memory.
//
// If there is an error, possible values are:
//   * io.EOF, when no messages remain
//   * io.ErrUnexpectedEOF
//   * of type transport.ConnectionError
//   * an error from the status package
// No other error values or types must be returned, which also means
// that the underlying io.Reader must not return an incompatible
// error.
func (p *parser) recvMsg(maxReceiveMessageSize int) (pf payloadFormat, msg []byte, err error) {
	if _, err := p.r.Read(p.header[:]); err != nil {
		return 0, nil, err
	}

	pf = payloadFormat(p.header[0])
	length := binary.BigEndian.Uint32(p.header[1:])

	if length == 0 {
		return pf, nil, nil
	}
	if int64(length) > int64(maxInt) {
		return 0, nil, status.Errorf(codes.ResourceExhausted, "grpc: received message larger than max length allowed on current machine (%d vs. %d)", length, maxInt)
	}
	if int(length) > maxReceiveMessageSize {
		return 0, nil, status.Errorf(codes.ResourceExhausted, "grpc: received message larger than max (%d vs. %d)", length, maxReceiveMessageSize)
	}
	// TODO(bradfitz,zhaoq): garbage. reuse buffer after proto decoding instead
	// of making it for each message:
	msg = make([]byte, int(length))
	if _, err := p.r.Read(msg); err != nil {
		if err == io.EOF {
			err = io.ErrUnexpectedEOF
		}
		return 0, nil, err
	}
	return pf, msg, nil
}

// encode serializes msg and returns a buffer containing the message, or an
// error if it is too large to be transmitted by grpc.  If msg is nil, it
// generates an empty message.
func encode(c baseCodec, msg interface{}) ([]byte, error) {
	if msg == nil { // NOTE: typed nils will not be caught by this check
		return nil, nil
	}
	b, err := c.Marshal(msg)
	if err != nil {
		return nil, status.Errorf(codes.Internal, "grpc: error while marshaling: %v", err.Error())
	}
	if uint(len(b)) > math.MaxUint32 {
		return nil, status.Errorf(codes.ResourceExhausted, "grpc: message too large (%d bytes)", len(b))
	}
	return b, nil
}

// compress returns the input bytes compressed by compressor or cp.  If both
// compressors are nil, returns nil.
//
// TODO(dfawley): eliminate cp parameter by wrapping Compressor in an encoding.Compressor.
func compress(in []byte, cp Compressor, compressor encoding.Compressor) ([]byte, error) {
	if compressor == nil && cp == nil {
		return nil, nil
	}
	wrapErr := func(err error) error {
		return status.Errorf(codes.Internal, "grpc: error while compressing: %v", err.Error())
	}
	cbuf := &bytes.Buffer{}
	if compressor != nil {
		z, _ := compressor.Compress(cbuf)
		if _, err := z.Write(in); err != nil {
			return nil, wrapErr(err)
		}
		if err := z.Close(); err != nil {
			return nil, wrapErr(err)
		}
	} else {
		if err := cp.Do(cbuf, in); err != nil {
			return nil, wrapErr(err)
		}
	}
	return cbuf.Bytes(), nil
}

const (
	payloadLen = 1
	sizeLen    = 4
	headerLen  = payloadLen + sizeLen
)

// msgHeader returns a 5-byte header for the message being transmitted and the
// payload, which is compData if non-nil or data otherwise.
func msgHeader(data, compData []byte) (hdr []byte, payload []byte) {
	hdr = make([]byte, headerLen)
	if compData != nil {
		hdr[0] = byte(compressionMade)
		data = compData
	} else {
		hdr[0] = byte(compressionNone)
	}

	// Write length of payload into buf
	binary.BigEndian.PutUint32(hdr[payloadLen:], uint32(len(data)))
	return hdr, data
}

func outPayload(client bool, msg interface{}, data, payload []byte, t time.Time) *stats.OutPayload {
	return &stats.OutPayload{
		Client:     client,
		Payload:    msg,
		Data:       data,
		Length:     len(data),
		WireLength: len(payload) + headerLen,
		SentTime:   t,
	}
}

func checkRecvPayload(pf payloadFormat, recvCompress string, haveCompressor bool) *status.Status {
	switch pf {
	case compressionNone:
	case compressionMade:
		if recvCompress == "" || recvCompress == encoding.Identity {
			return status.New(codes.Internal, "grpc: compressed flag set with identity or empty encoding")
		}
		if !haveCompressor {
			return status.Newf(codes.Unimplemented, "grpc: Decompressor is not installed for grpc-encoding %q", recvCompress)
		}
	default:
		return status.Newf(codes.Internal, "grpc: received unexpected payload format %d", pf)
	}
	return nil
}

// For the two compressor parameters, both should not be set, but if they are,
// dc takes precedence over compressor.
// TODO(dfawley): wrap the old compressor/decompressor using the new API?
func recv(p *parser, c baseCodec, s *transport.Stream, dc Decompressor, m interface{}, maxReceiveMessageSize int, inPayload *stats.InPayload, compressor encoding.Compressor) error {
	pf, d, err := p.recvMsg(maxReceiveMessageSize)
	if err != nil {
		return err
	}
	if inPayload != nil {
		inPayload.WireLength = len(d)
	}

	if st := checkRecvPayload(pf, s.RecvCompress(), compressor != nil || dc != nil); st != nil {
		return st.Err()
	}

	if pf == compressionMade {
		// To match legacy behavior, if the decompressor is set by WithDecompressor or RPCDecompressor,
		// use this decompressor as the default.
		if dc != nil {
			d, err = dc.Do(bytes.NewReader(d))
			if err != nil {
				return status.Errorf(codes.Internal, "grpc: failed to decompress the received message %v", err)
			}
		} else {
			dcReader, err := compressor.Decompress(bytes.NewReader(d))
			if err != nil {
				return status.Errorf(codes.Internal, "grpc: failed to decompress the received message %v", err)
			}
			d, err = ioutil.ReadAll(dcReader)
			if err != nil {
				return status.Errorf(codes.Internal, "grpc: failed to decompress the received message %v", err)
			}
		}
	}
	if len(d) > maxReceiveMessageSize {
		// TODO: Revisit the error code. Currently keep it consistent with java
		// implementation.
		return status.Errorf(codes.ResourceExhausted, "grpc: received message larger than max (%d vs. %d)", len(d), maxReceiveMessageSize)
	}
	if err := c.Unmarshal(d, m); err != nil {
		return status.Errorf(codes.Internal, "grpc: failed to unmarshal the received message %v", err)
	}
	if inPayload != nil {
		inPayload.RecvTime = time.Now()
		inPayload.Payload = m
		// TODO truncate large payload.
		inPayload.Data = d
		inPayload.Length = len(d)
	}
	return nil
}

type rpcInfo struct {
	failfast bool
}

type rpcInfoContextKey struct{}

func newContextWithRPCInfo(ctx context.Context, failfast bool) context.Context {
	return context.WithValue(ctx, rpcInfoContextKey{}, &rpcInfo{failfast: failfast})
}

func rpcInfoFromContext(ctx context.Context) (s *rpcInfo, ok bool) {
	s, ok = ctx.Value(rpcInfoContextKey{}).(*rpcInfo)
	return
}

// Code returns the error code for err if it was produced by the rpc system.
// Otherwise, it returns codes.Unknown.
//
// Deprecated: use status.FromError and Code method instead.
func Code(err error) codes.Code {
	if s, ok := status.FromError(err); ok {
		return s.Code()
	}
	return codes.Unknown
}

// ErrorDesc returns the error description of err if it was produced by the rpc system.
// Otherwise, it returns err.Error() or empty string when err is nil.
//
// Deprecated: use status.FromError and Message method instead.
func ErrorDesc(err error) string {
	if s, ok := status.FromError(err); ok {
		return s.Message()
	}
	return err.Error()
}

// Errorf returns an error containing an error code and a description;
// Errorf returns nil if c is OK.
//
// Deprecated: use status.Errorf instead.
func Errorf(c codes.Code, format string, a ...interface{}) error {
	return status.Errorf(c, format, a...)
}

// setCallInfoCodec should only be called after CallOptions have been applied.
func setCallInfoCodec(c *callInfo) error {
	if c.codec != nil {
		// codec was already set by a CallOption; use it.
		return nil
	}

	if c.contentSubtype == "" {
		// No codec specified in CallOptions; use proto by default.
		c.codec = encoding.GetCodec(proto.Name)
		return nil
	}

	// c.contentSubtype is already lowercased in CallContentSubtype
	c.codec = encoding.GetCodec(c.contentSubtype)
	if c.codec == nil {
		return status.Errorf(codes.Internal, "no codec registered for content-subtype %s", c.contentSubtype)
	}
	return nil
}

// parseDialTarget returns the network and address to pass to dialer
func parseDialTarget(target string) (net string, addr string) {
	net = "tcp"

	m1 := strings.Index(target, ":")
	m2 := strings.Index(target, ":/")

	// handle unix:addr which will fail with url.Parse
	if m1 >= 0 && m2 < 0 {
		if n := target[0:m1]; n == "unix" {
			net = n
			addr = target[m1+1:]
			return net, addr
		}
	}
	if m2 >= 0 {
		t, err := url.Parse(target)
		if err != nil {
			return net, target
		}
		scheme := t.Scheme
		addr = t.Path
		if scheme == "unix" {
			net = scheme
			if addr == "" {
				addr = t.Host
			}
			return net, addr
		}
	}

	return net, target
}

// channelzData is used to store channelz related data for ClientConn, addrConn and Server.
// These fields cannot be embedded in the original structs (e.g. ClientConn), since to do atomic
// operation on int64 variable on 32-bit machine, user is responsible to enforce memory alignment.
// Here, by grouping those int64 fields inside a struct, we are enforcing the alignment.
type channelzData struct {
	callsStarted   int64
	callsFailed    int64
	callsSucceeded int64
	// lastCallStartedTime stores the timestamp that last call starts. It is of int64 type instead of
	// time.Time since it's more costly to atomically update time.Time variable than int64 variable.
	lastCallStartedTime int64
}

// The SupportPackageIsVersion variables are referenced from generated protocol
// buffer files to ensure compatibility with the gRPC version used.  The latest
// support package version is 5.
//
// Older versions are kept for compatibility. They may be removed if
// compatibility cannot be maintained.
//
// These constants should not be referenced from any other code.
const (
	SupportPackageIsVersion3 = true
	SupportPackageIsVersion4 = true
	SupportPackageIsVersion5 = true
)

const grpcUA = "grpc-go/" + Version<|MERGE_RESOLUTION|>--- conflicted
+++ resolved
@@ -156,19 +156,11 @@
 	compressorType        string
 	failFast              bool
 	stream                *clientStream
-<<<<<<< HEAD
-	traceInfo             traceInfo // in trace.go
-=======
->>>>>>> e9a81cf8
 	maxReceiveMessageSize *int
 	maxSendMessageSize    *int
 	creds                 credentials.PerRPCCredentials
 	contentSubtype        string
 	codec                 baseCodec
-<<<<<<< HEAD
-	disableRetry          bool
-=======
->>>>>>> e9a81cf8
 	maxRetryRPCBufferSize int
 }
 
